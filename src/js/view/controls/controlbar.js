--- conflicted
+++ resolved
@@ -134,14 +134,8 @@
 
             // Do not initialize volume slider or tooltip on mobile
             if (!this._isMobile) {
-<<<<<<< HEAD
-                volumeSlider = new Slider('jw-slider-volume', 'horizontal');// , vol);
-                volumeSlider.setup();
                 volumeTooltip = new VolumeTooltip(_model, 'jw-icon-volume', vol, [VOLUME_ICON_0, VOLUME_ICON_50,
                     VOLUME_ICON_100]);
-=======
-                volumeTooltip = new VolumeTooltip(_model, 'jw-icon-volume', vol);
->>>>>>> 31c4ca1c
             }
             // Do not show the volume toggle in the mobile SDKs or <iOS10
             if (!_model.get('sdkplatform') && !(OS.iOS && OS.version.major < 10)) {
@@ -278,15 +272,11 @@
             _model.change('cues', this.addCues, this);
             _model.change('altText', this.setAltText, this);
             _model.change('customButtons', this.updateButtons, this);
-<<<<<<< HEAD
             _model.change('state', () => {
                 // Check for change of position to counter race condition where state is updated before the current position
                 _model.once('change:position', this.checkDvrLiveEdge, this);
             }, this);
-
-
-=======
->>>>>>> 31c4ca1c
+          
             // Event listeners
 
             // Volume sliders do not exist on mobile so don't assign listeners to them.
