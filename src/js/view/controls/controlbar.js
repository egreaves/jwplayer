--- conflicted
+++ resolved
@@ -53,29 +53,16 @@
     return element;
 }
 
-function menu(name, ariaText) {
-    return new Menu(name, ariaText);
+function menu(name, ariaText, svgIcons) {
+    return new Menu(name, ariaText, svgIcons);
 }
 
 function createCastButton(castToggle, localization) {
     if (!Browser.chrome || OS.iOS) {
-        return button('jw-icon-airplay jw-off', castToggle, localization.airplay);
-    }
-
-<<<<<<< HEAD
-    function menu(name, ariaText, svgIcons) {
-        return new Menu(name, ariaText, null, svgIcons);
-    }
-
-    function createCastButton(castToggle, localization) {
-        if (!Browser.chrome || OS.iOS) {
-            return button('jw-icon-airplay jw-off', castToggle, localization.airplay, [AIRPLAY_OFF_ICON,
+        return button('jw-icon-airplay jw-off', castToggle, localization.airplay, [AIRPLAY_OFF_ICON,
                 AIRPLAY_ON_ICON]);
-        }
-
-
-        const ariaText = localization.cast;
-=======
+    }
+
     const ariaText = localization.cast;
 
     const castButton = document.createElement('button', 'google-cast-button');
@@ -143,7 +130,8 @@
 
         // Do not initialize volume slider or tooltip on mobile
         if (!this._isMobile) {
-            volumeTooltip = new VolumeTooltip(_model, 'jw-icon-volume', vol);
+            volumeTooltip = new VolumeTooltip(_model, 'jw-icon-volume', vol, [VOLUME_ICON_0, VOLUME_ICON_50,
+                    VOLUME_ICON_100]);
         }
         // Do not show the volume toggle in the mobile SDKs or <iOS10
         if (!_model.get('sdkplatform') && !(OS.iOS && OS.version.major < 10)) {
@@ -151,11 +139,10 @@
                 _api.setMute();
             }, vol);
         }
->>>>>>> 285bb359
 
         const nextButton = button('jw-icon-next', () => {
             _api.next();
-        }, next);
+        }, next, [NEXT_ICON]);
 
         if (_model.get('nextUpDisplay')) {
             new UI(nextButton.element(), { useHover: true, directSelect: true })
@@ -180,18 +167,21 @@
             alt: text('jw-text-alt', 'status'),
             play: button('jw-icon-playback', () => {
                 _api.play(null, reasonInteraction());
-            }, play),
+            }, play, [PLAY_ICON, PAUSE_ICON]),
             rewind: button('jw-icon-rewind', () => {
                 this.rewind();
-            }, rewind),
+            }, rewind, [REWIND_ICON]),
+            live: button('jw-icon-live', () => {
+                this.goToLiveEdge();
+            }, this._localization.liveBroadcast, [LIVE_ICON, DVR_ICON]),
             next: nextButton,
             elapsed: textIcon('jw-text-elapsed', 'timer'),
             countdown: textIcon('jw-text-countdown', 'timer'),
             time: timeSlider,
             duration: textIcon('jw-text-duration', 'timer'),
             hd: menu('jw-icon-hd', this._localization.hd),
-            cc: menu('jw-icon-cc', this._localization.cc),
-            audiotracks: menu('jw-icon-audio-tracks', this._localization.audioTracks),
+            cc: menu('jw-icon-cc', this._localization.cc, [CAPTIONS_ON_ICON, CAPTIONS_OFF_ICON]),
+            audiotracks: menu('jw-icon-audio-tracks', this._localization.audioTracks, [AUDIO_TRACKS_ICON]),
             playbackrates: new SelectionDisplayMenu(
                 'jw-icon-playback-rate',
                 this._localization.playbackRates,
@@ -204,7 +194,7 @@
             }, this._localization),
             fullscreen: button('jw-icon-fullscreen', () => {
                 _api.setFullscreen();
-            }, this._localization.fullscreen),
+            }, this._localization.fullscreen, [FULLSCREEN_ENTER_ICON, FULLSCREEN_EXIT_ICON]),
             spacer: div('jw-spacer'),
             buttonContainer: div('jw-button-container')
         };
@@ -218,6 +208,7 @@
             elements.alt,
             elements.elapsed,
             elements.countdown,
+            elements.live,
             elements.duration,
             elements.spacer,
             elements.next,
@@ -277,6 +268,10 @@
         _model.change('cues', this.addCues, this);
         _model.change('altText', this.setAltText, this);
         _model.change('customButtons', this.updateButtons, this);
+        _model.change('state', () => {
+            // Check for change of position to counter race condition where state is updated before the current position
+            _model.once('change:position', this.checkDvrLiveEdge, this);
+        }, this);
         // Event listeners
 
         // Volume sliders do not exist on mobile so don't assign listeners to them.
@@ -319,6 +314,10 @@
 
         elements.audiotracks.on('select', function(value) {
             this._model.getVideo().setCurrentAudioTrack(value);
+        }, this);
+      
+        this._model.mediaController.on('seeked', function () {
+                this.checkDvrLiveEdge();
         }, this);
 
         let playbackRateControls = _model.get('playbackRateControls');
@@ -337,30 +336,12 @@
                 { defaultIndex: playbackRateControls.indexOf(1), isToggle: false }
             );
 
-<<<<<<< HEAD
-            // Do not initialize volume slider or tooltip on mobile
-            if (!this._isMobile) {
-                volumeTooltip = new VolumeTooltip(_model, 'jw-icon-volume', vol, [VOLUME_ICON_0, VOLUME_ICON_50,
-                    VOLUME_ICON_100]);
-            }
-            // Do not show the volume toggle in the mobile SDKs or <iOS10
-            if (!_model.get('sdkplatform') && !(OS.iOS && OS.version.major < 10)) {
-                muteButton = button('jw-icon-volume', () => {
-                    _api.setMute();
-                }, vol);
-            }
-
-            const nextButton = button('jw-icon-next', () => {
-                _api.next();
-            }, next, [NEXT_ICON]);
-=======
             _model.change('streamType provider', this.togglePlaybackRateControls, this);
             _model.change('playbackRate', this.onPlaybackRate, this);
 
             elements.playbackrates.on('select', function (index) {
                 this._model.setPlaybackRate(playbackRateControls[index]);
             }, this);
->>>>>>> 285bb359
 
             elements.playbackrates.on('toggleValue', function () {
                 const index = playbackRateControls.indexOf(this._model.get('playbackRate'));
@@ -368,93 +349,11 @@
             }, this);
         }
 
-<<<<<<< HEAD
-            const elements = this.elements = {
-                alt: text('jw-text-alt', 'status'),
-                play: button('jw-icon-playback', () => {
-                    _api.play(null, reasonInteraction());
-                }, play, [PLAY_ICON, PAUSE_ICON]),
-                rewind: button('jw-icon-rewind', () => {
-                    this.rewind();
-                }, rewind, [REWIND_ICON]),
-                live: button('jw-icon-live', () => {
-                    this.goToLiveEdge();
-                }, this._localization.liveBroadcast, [LIVE_ICON, DVR_ICON]),
-                next: nextButton,
-                elapsed: textIcon('jw-text-elapsed', 'timer'),
-                countdown: textIcon('jw-text-countdown', 'timer'),
-                time: timeSlider,
-                duration: textIcon('jw-text-duration', 'timer'),
-                hd: menu('jw-icon-hd', this._localization.hd),
-                cc: menu('jw-icon-cc', this._localization.cc, [CAPTIONS_ON_ICON, CAPTIONS_OFF_ICON]),
-                audiotracks: menu('jw-icon-audio-tracks', this._localization.audioTracks, [AUDIO_TRACKS_ICON]),
-                playbackrates: new SelectionDisplayMenu(
-                    'jw-icon-playback-rate',
-                    this._localization.playbackRates,
-                    PLAYBACK_RATE_ICON
-                ),
-                mute: muteButton,
-                volumetooltip: volumeTooltip,
-                cast: createCastButton(() => {
-                    _api.castToggle();
-                }, this._localization),
-                fullscreen: button('jw-icon-fullscreen', () => {
-                    _api.setFullscreen();
-                }, this._localization.fullscreen, [FULLSCREEN_ENTER_ICON, FULLSCREEN_EXIT_ICON]),
-                spacer: div('jw-spacer'),
-                buttonContainer: div('jw-button-container')
-            };
-
-            // Filter out undefined elements
-            const buttonLayout = [
-                elements.play,
-                elements.rewind,
-                elements.volumetooltip,
-                elements.mute,
-                elements.alt,
-                elements.elapsed,
-                elements.countdown,
-                elements.live,
-                elements.duration,
-                elements.spacer,
-                elements.next,
-                elements.hd,
-                elements.cc,
-                elements.audiotracks,
-                elements.playbackrates,
-                elements.cast,
-                elements.fullscreen
-            ].filter(e => e);
-
-            const layout = [
-                elements.time,
-                elements.buttonContainer
-            ].filter(e => e);
-
-            const menus = this.menus = [
-                elements.hd,
-                elements.cc,
-                elements.audiotracks,
-                elements.playbackrates,
-                elements.volumetooltip
-            ].filter(e => e);
-
-            this.el = document.createElement('div');
-            this.el.className = 'jw-controlbar jw-background-color jw-reset';
-
-            appendChildren(elements.buttonContainer, buttonLayout);
-            appendChildren(this.el, layout);
-
-            const logo = _model.get('logo');
-            if (logo && logo.position === 'control-bar') {
-                this.addLogo(logo);
-=======
         new UI(elements.duration).on('click tap', function() {
             if (this._model.get('streamType') === 'DVR') {
                 // Seek to "Live" position within live buffer, but not before current position
                 const currentPosition = this._model.get('position');
                 this._api.seek(Math.max(dvrSeekLimit, currentPosition), reasonInteraction());
->>>>>>> 285bb359
             }
         }, this);
 
@@ -463,53 +362,10 @@
             this.trigger('userAction');
         }, this);
 
-<<<<<<< HEAD
-            // Listen for model changes
-            _model.change('volume', this.onVolume, this);
-            _model.change('mute', this.onMute, this);
-            _model.change('playlistItem', this.onPlaylistItem, this);
-            _model.change('mediaModel', this.onMediaModel, this);
-            _model.change('castAvailable', this.onCastAvailable, this);
-            _model.change('castActive', this.onCastActive, this);
-            _model.change('duration', this.onDuration, this);
-            _model.change('position', this.onElapsed, this);
-            _model.change('fullscreen', this.onFullscreen, this);
-            _model.change('captionsList', this.onCaptionsList, this);
-            _model.change('captionsIndex', this.onCaptionsIndex, this);
-            _model.change('streamType', this.onStreamTypeChange, this);
-            _model.change('nextUp', this.onNextUp, this);
-            _model.change('cues', this.addCues, this);
-            _model.change('altText', this.setAltText, this);
-            _model.change('customButtons', this.updateButtons, this);
-            _model.change('state', () => {
-                // Check for change of position to counter race condition where state is updated before the current position
-                _model.once('change:position', this.checkDvrLiveEdge, this);
-            }, this);
-          
-            // Event listeners
-
-            // Volume sliders do not exist on mobile so don't assign listeners to them.
-            if (elements.volume) {
-                elements.volume.on('update', function (pct) {
-                    var val = pct.percentage;
-                    this._api.setVolume(val);
-                }, this);
-            }
-            if (elements.volumetooltip) {
-                elements.volumetooltip.on('update', function(pct) {
-                    const val = pct.percentage;
-                    this._api.setVolume(val);
-                }, this);
-                elements.volumetooltip.on('toggleValue', function() {
-                    this._api.setMute();
-                }, this);
-            }
-=======
         _.each(menus, function(ele) {
             ele.on('open-tooltip', this.closeMenus, this);
         }, this);
     }
->>>>>>> 285bb359
 
     onCaptionsList(model, tracks) {
         const index = model.get('captionsIndex');
@@ -529,38 +385,9 @@
         utils.toggleClass(this.elements.playbackrates.el, 'jw-hidden', !showPlaybackRateControls);
     }
 
-<<<<<<< HEAD
-            this._model.mediaController.on('seeked', function () {
-                this.checkDvrLiveEdge();
-            }, this);
-
-            let playbackRateControls = _model.get('playbackRateControls');
-            if (playbackRateControls) {
-                let selectedIndex = playbackRateControls.indexOf(this._model.get('playbackRate'));
-                let playbackRateLabels = playbackRateControls.map((playbackRate) => {
-                    return {
-                        label: playbackRate + 'x',
-                        rate: playbackRate
-                    };
-                });
-
-                elements.playbackrates.setup(
-                    playbackRateLabels,
-                    selectedIndex,
-                    { defaultIndex: playbackRateControls.indexOf(1), isToggle: false }
-                );
-
-                _model.change('streamType provider', this.togglePlaybackRateControls, this);
-                _model.change('playbackRate', this.onPlaybackRate, this);
-
-                elements.playbackrates.on('select', function (index) {
-                    this._model.setPlaybackRate(playbackRateControls[index]);
-                }, this);
-=======
     onPlaybackRate(model, value) {
         this.elements.playbackrates.selectItem(model.get('playbackRateControls').indexOf(value));
     }
->>>>>>> 285bb359
 
     onPlaylistItem() {
         this.elements.audiotracks.setup();
@@ -604,6 +431,7 @@
         if (this.elements.volumetooltip) {
             this.elements.volumetooltip.volumeSlider.render(muted ? 0 : vol);
             utils.toggleClass(this.elements.volumetooltip.element(), 'jw-off', muted);
+            utils.toggleClass(this.elements.volumetooltip.element(), 'jw-full', vol === 100 && !muted);
         }
     }
 
@@ -645,34 +473,17 @@
     onFullscreen(model, val) {
         utils.toggleClass(this.elements.fullscreen.element(), 'jw-off', val);
     }
-
-<<<<<<< HEAD
-        renderVolume(muted, vol) {
-            // mute, volume, and volumetooltip do not exist on mobile devices.
-            if (this.elements.mute) {
-                utils.toggleClass(this.elements.mute.element(), 'jw-off', muted);
-            }
-            if (this.elements.volume) {
-                this.elements.volume.render(muted ? 0 : vol);
-            }
-            if (this.elements.volumetooltip) {
-                this.elements.volumetooltip.volumeSlider.render(muted ? 0 : vol);
-                utils.toggleClass(this.elements.volumetooltip.element(), 'jw-off', muted);
-                utils.toggleClass(this.elements.volumetooltip.element(), 'jw-full', vol === 100 && !muted);
-            }
-        }
-
-        checkDvrLiveEdge() {
-            if (this._model.get('streamType') === 'DVR') {
-                const currentPosition = this._model.get('position');
-                utils.toggleClass(this.elements.live.element(), 'jw-dvr-live', currentPosition > dvrSeekLimit);
-            }
-        }
-=======
+              
+    checkDvrLiveEdge() {
+        if (this._model.get('streamType') === 'DVR') {
+            const currentPosition = this._model.get('position');
+            utils.toggleClass(this.elements.live.element(), 'jw-dvr-live', currentPosition > dvrSeekLimit);
+        }
+    }
+
     element() {
         return this.el;
     }
->>>>>>> 285bb359
 
     setAltText(model, altText) {
         this.elements.alt.textContent = altText;
@@ -714,9 +525,8 @@
         // Hide rewind button when in LIVE mode
         const streamType = model.get('streamType');
         this.elements.rewind.toggle(streamType !== 'LIVE');
-        if (streamType === 'DVR') {
-            this.elements.duration.textContent = 'Live';
-        }
+        this.elements.live.toggle(streamType === 'LIVE' || streamType === 'DVR');
+        this.elements.duration.style.display = streamType === 'DVR' ? 'none' : '';
         const duration = model.get('duration');
         this.onDuration(model, duration);
     }
@@ -745,6 +555,14 @@
         );
     }
 
+    goToLiveEdge() {
+        if (this._model.get('streamType') === 'DVR') {
+            // Seek to "Live" position within live buffer, but not before current position
+            const currentPosition = this._model.get('position');
+            this._api.seek(Math.max(dvrSeekLimit, currentPosition), reasonInteraction());
+        }
+    }
+
     updateButtons(model, newButtons = [], oldButtons = []) {
         const buttonContainer = this.elements.buttonContainer;
         this.removeButtons(buttonContainer, oldButtons);
@@ -757,49 +575,11 @@
                 newButtons[i].id,
                 newButtons[i].btnClass
             );
-
-<<<<<<< HEAD
-        goToLiveEdge() {
-            if (this._model.get('streamType') === 'DVR') {
-                // Seek to "Live" position within live buffer, but not before current position
-                const currentPosition = this._model.get('position');
-                this._api.seek(Math.max(dvrSeekLimit, currentPosition), reasonInteraction());
-            }
-        }
-
-        onStreamTypeChange(model) {
-            // Hide rewind button when in LIVE mode
-            const streamType = model.get('streamType');
-            this.elements.rewind.toggle(streamType !== 'LIVE');
-            this.elements.live.toggle(streamType === 'LIVE' || streamType === 'DVR');
-            this.elements.duration.style.display = streamType === 'DVR' ? 'none' : '';
-            const duration = model.get('duration');
-            this.onDuration(model, duration);
-        }
-
-        onNextUp(model, nextUp) {
-            this.elements.next.toggle(!!nextUp);
-        }
-
-        addLogo(logo) {
-            const buttonContainer = this.elements.buttonContainer;
-
-            const logoButton = new CustomButton(
-                logo.file,
-                'Logo',
-                () => {
-                    if (logo.link) {
-                        window.open(logo.link, '_blank');
-                    }
-                },
-                'logo'
-            );
-=======
+        
             let firstButton = buttonContainer.querySelector('.jw-spacer').nextSibling;
             if (firstButton && firstButton.getAttribute('button') === 'logo') {
                 firstButton = firstButton.nextSibling;
             }
->>>>>>> 285bb359
 
             buttonContainer.insertBefore(
                 newButton.element(),
