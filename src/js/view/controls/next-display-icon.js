--- conflicted
+++ resolved
@@ -1,24 +1,11 @@
 import displayIconTemplate from 'view/controls/templates/display-icon';
-<<<<<<< HEAD
 import NEXT_ICON from 'assets/SVG/next.svg';
-=======
 import utils from 'utils/helpers';
 import UI from 'utils/ui';
->>>>>>> 285bb359
 
 export default class NextDisplayIcon {
     constructor(model, api) {
-        const element = utils.createElement(displayIconTemplate('next', model.get('localization').next));
-
-<<<<<<< HEAD
-    return class NextDisplayIcon {
-        constructor(model, api) {
-            const element = utils.createElement(displayIconTemplate('next', model.get('localization').next, NEXT_ICON));
-=======
-        this.iconUI = new UI(element).on('click tap', function() {
-            api.next();
-        });
->>>>>>> 285bb359
+        const element = utils.createElement(displayIconTemplate('next', model.get('localization').next, NEXT_ICON));
 
         model.change('nextUp', function(nextUpChangeModel, nextUp) {
             element.style.display = nextUp ? '' : 'none';
