--- conflicted
+++ resolved
@@ -1,47 +1,9 @@
-<<<<<<< HEAD
-define([
-    'view/controls/components/tooltip',
-    'view/controls/components/slider',
-    'utils/ui',
-    'utils/helpers'
-], function(Tooltip, Slider, UI) {
-
-    return class VolumeTooltip extends Tooltip {
-        constructor(_model, name, ariaText, svgIcons) {
-            super(name, ariaText, true, svgIcons);
-
-            this._model = _model;
-
-            this.volumeSlider = new Slider('jw-slider-volume jw-volume-tip', 'vertical');
-            this.volumeSlider.setup();
-
-            this.addContent(this.volumeSlider.element());
-
-            this.volumeSlider.on('update', function (evt) {
-                this.trigger('update', evt);
-            }, this);
-
-            new UI(this.el, { useHover: true, directSelect: true })
-                .on('click', this.toggleValue, this)
-                .on('tap', this.toggleOpenState, this)
-                .on('over', this.openTooltip, this)
-                .on('out', this.closeTooltip, this);
-
-            this._model.on('change:volume', this.onVolume, this);
-        }
-
-        toggleValue() {
-            this.trigger('toggleValue');
-        }
-    };
-});
-=======
 import Tooltip from 'view/controls/components/tooltip';
 import Slider from 'view/controls/components/slider';
 import UI from 'utils/ui';
 
 export default class VolumeTooltip extends Tooltip {
-    constructor(_model, name, ariaText) {
+    constructor(_model, name, ariaText, svgIcons) {
         super(name, ariaText, true);
 
         this._model = _model;
@@ -67,5 +29,4 @@
     toggleValue() {
         this.trigger('toggleValue');
     }
-}
->>>>>>> 285bb359
+}