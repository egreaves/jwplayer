import displayIconTemplate from 'view/controls/templates/display-icon';
<<<<<<< HEAD
import PLAY_ICON from 'assets/SVG/play.svg';
import PAUSE_ICON from 'assets/SVG/pause.svg';
import BUFFER_ICON from 'assets/SVG/buffer.svg';
import REPLAY_ICON from 'assets/SVG/replay.svg';
import ERROR_ICON from 'assets/SVG/playback-error.svg';
=======
import utils from 'utils/helpers';
import Events from 'utils/backbone.events';
import UI from 'utils/ui';
>>>>>>> 285bb359

export default class PlayDisplayIcon {
    constructor(_model) {
        Object.assign(this, Events);

        const localization = _model.get('localization');
        const element = utils.createElement(displayIconTemplate('display', localization.playback));
        const iconDisplay = element.getElementsByClassName('jw-icon-display')[0];
        element.style.cursor = 'pointer';
        this.icon = iconDisplay;
        this.el = element;

<<<<<<< HEAD
            const localization = _model.get('localization');
            const playPauseSvgs = PLAY_ICON.concat('', PAUSE_ICON, '', BUFFER_ICON, '', REPLAY_ICON, '', ERROR_ICON);
            const element = utils.createElement(displayIconTemplate('display', localization.playback, playPauseSvgs));
            const iconDisplay = element.getElementsByClassName('jw-icon-display')[0];
            element.style.cursor = 'pointer';
            this.icon = iconDisplay;
            this.el = element;
=======
        this.iconUI = new UI(this.el).on('click tap', (evt) => {
            this.trigger(evt.type);
        });
>>>>>>> 285bb359

        _model.on('change:state', (model, newstate) => {
            let newstateLabel;
            switch (newstate) {
                case 'buffering':
                    newstateLabel = localization.buffer;
                    break;
                case 'playing':
                    newstateLabel = localization.pause;
                    break;
                case 'paused':
                    newstateLabel = localization.playback;
                    break;
                case 'complete':
                    newstateLabel = localization.replay;
                    break;
                default:
                    newstateLabel = '';
                    break;
            }
            if (newstateLabel === '') {
                iconDisplay.removeAttribute('aria-label');
            } else {
                iconDisplay.setAttribute('aria-label', newstateLabel);
            }
        });
    }

    element() {
        return this.el;
    }
}<|MERGE_RESOLUTION|>--- conflicted
+++ resolved
@@ -1,40 +1,28 @@
 import displayIconTemplate from 'view/controls/templates/display-icon';
-<<<<<<< HEAD
 import PLAY_ICON from 'assets/SVG/play.svg';
 import PAUSE_ICON from 'assets/SVG/pause.svg';
 import BUFFER_ICON from 'assets/SVG/buffer.svg';
 import REPLAY_ICON from 'assets/SVG/replay.svg';
 import ERROR_ICON from 'assets/SVG/playback-error.svg';
-=======
 import utils from 'utils/helpers';
 import Events from 'utils/backbone.events';
 import UI from 'utils/ui';
->>>>>>> 285bb359
 
 export default class PlayDisplayIcon {
     constructor(_model) {
         Object.assign(this, Events);
 
         const localization = _model.get('localization');
-        const element = utils.createElement(displayIconTemplate('display', localization.playback));
+        const playPauseSvgs = PLAY_ICON.concat('', PAUSE_ICON, '', BUFFER_ICON, '', REPLAY_ICON, '', ERROR_ICON);
+        const element = utils.createElement(displayIconTemplate('display', localization.playback, playPauseSvgs));
         const iconDisplay = element.getElementsByClassName('jw-icon-display')[0];
         element.style.cursor = 'pointer';
         this.icon = iconDisplay;
         this.el = element;
 
-<<<<<<< HEAD
-            const localization = _model.get('localization');
-            const playPauseSvgs = PLAY_ICON.concat('', PAUSE_ICON, '', BUFFER_ICON, '', REPLAY_ICON, '', ERROR_ICON);
-            const element = utils.createElement(displayIconTemplate('display', localization.playback, playPauseSvgs));
-            const iconDisplay = element.getElementsByClassName('jw-icon-display')[0];
-            element.style.cursor = 'pointer';
-            this.icon = iconDisplay;
-            this.el = element;
-=======
         this.iconUI = new UI(this.el).on('click tap', (evt) => {
             this.trigger(evt.type);
         });
->>>>>>> 285bb359
 
         _model.on('change:state', (model, newstate) => {
             let newstateLabel;
