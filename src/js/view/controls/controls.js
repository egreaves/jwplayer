--- conflicted
+++ resolved
@@ -88,11 +88,6 @@
             this.displayContainer = displayContainer;
         }
 
-<<<<<<< HEAD
-                displayContainer.addButton(rewindDisplayIcon);
-                displayContainer.addButton(playDisplayIcon);
-                displayContainer.addButton(nextDisplayIcon);
-=======
         // Touch UI mode when we're on mobile and we have a percentage height or we can fit the large UI in
         if (touchMode) {
             utils.addClass(this.playerContainer, 'jw-flag-touch');
@@ -137,7 +132,6 @@
             model.on('change:autostartFailed change:autostartMuted change:mute', unmuteCallback);
             this.unmuteCallback = unmuteCallback;
         }
->>>>>>> 285bb359
 
         // Keyboard Commands
         function adjustSeek(amount) {
