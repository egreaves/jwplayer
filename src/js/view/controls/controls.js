import { OS } from 'environment/environment';
import { dvrSeekLimit } from 'view/constants';
import { DISPLAY_CLICK, USER_ACTION, STATE_PAUSED, STATE_PLAYING } from 'events/events';

import Events from 'utils/backbone.events';
import utils from 'utils/helpers';
import button from 'view/controls/components/button';
import Controlbar from 'view/controls/controlbar';
import DisplayContainer from 'view/controls/display-container';
import NextUpToolTip from 'view/controls/nextuptooltip';
import RightClick from 'view/controls/rightclick';
import { createSettingsMenu, setupSubmenuListeners } from 'view/controls/settings-menu';
import { getBreakpoint } from 'view/utils/breakpoint';

import VOLUME_ICON_0 from 'assets/SVG/volume-0.svg';

require('css/controls.less');

const ACTIVE_TIMEOUT = OS.mobile ? 4000 : 2000;

const reasonInteraction = function() {
    return { reason: 'interaction' };
};

export default class Controls {
    constructor(context, playerContainer) {
        Object.assign(this, Events);

        // Alphabetic order
        // Any property on the prototype should be initialized here first
        this.activeTimeout = -1;
        this.context = context;
        this.controlbar = null;
        this.displayContainer = null;
        this.enabled = true;
        this.instreamState = null;
        this.keydownCallback = null;
        this.mute = null;
        this.nextUpToolTip = null;
        this.playerContainer = playerContainer;
        this.rightClickMenu = null;
        this.settingsMenu = null;
        this.showing = false;
        this.unmuteCallback = null;
        this.div = null;
        this.right = null;
        this.activeListeners = {
            mousemove: () => clearTimeout(this.activeTimeout),
            mouseout: () => this.userActive()
        };
        this.dimensions = {};
    }

    enable(api, model) {
        const element = this.context.createElement('div');
        element.className = 'jw-controls jw-reset';
        this.div = element;

        const touchMode = model.get('touchMode');

        // Display Buttons
        if (!this.displayContainer) {
            const displayContainer = new DisplayContainer(model, api);

            displayContainer.buttons.display.on('click tap', () => {
                this.trigger(DISPLAY_CLICK);
                this.userActive(1000);
                api.play(reasonInteraction());
            });

            this.div.appendChild(displayContainer.element());
            this.displayContainer = displayContainer;
        }

        // Touch UI mode when we're on mobile and we have a percentage height or we can fit the large UI in
        if (touchMode) {
            utils.addClass(this.playerContainer, 'jw-flag-touch');
        } else {
            this.rightClickMenu = new RightClick();
            model.change('flashBlocked', (modelChanged, isBlocked) => {
                if (isBlocked) {
                    this.rightClickMenu.destroy();
                } else {
                    this.rightClickMenu.setup(modelChanged, this.playerContainer, this.playerContainer);
                }
            }, this);
        }

        // Controlbar
        const controlbar = this.controlbar = new Controlbar(api, model);
        controlbar.on(USER_ACTION, () => this.userActive());
        controlbar.on('nextShown', function(data) {
            this.trigger('nextShown', data);
        }, this);

        // Next Up Tooltip
        if (model.get('nextUpDisplay') && !controlbar.nextUpToolTip) {
            const nextUpToolTip = new NextUpToolTip(model, api, this.playerContainer);
            nextUpToolTip.on('all', this.trigger, this);
            nextUpToolTip.setup(this.context);
            controlbar.nextUpToolTip = nextUpToolTip;

            // NextUp needs to be behind the controlbar to not block other tooltips
            this.div.appendChild(nextUpToolTip.element());
        }

        this.addActiveListeners(controlbar.element());
        this.div.appendChild(controlbar.element());

        // Settings Menu
        let lastState = null;
        const visibilityChangeHandler = (visible) => {
            const state = model.get('state');
            const settingsInteraction = { reason: 'settingsInteraction' };

            utils.toggleClass(this.div, 'jw-settings-open', visible);
            if (getBreakpoint(model.get('containerWidth')) < 2) {
                if (state === STATE_PLAYING) {
                    // Pause playback on open if we're currently playing
                    api.pause(true, settingsInteraction);
                } else if (state === STATE_PAUSED && lastState === STATE_PLAYING) {
                    // Resume playback on close if we are paused and were playing before
                    api.play(true, settingsInteraction);
                }
            }
            // Trigger userActive so that a dismissive click outside the player can hide the controlbar
            this.userActive();
            lastState = state;
        };
        const settingsMenu = this.settingsMenu = createSettingsMenu(controlbar, visibilityChangeHandler);
        setupSubmenuListeners(settingsMenu, controlbar, model, api);
        this.div.appendChild(settingsMenu.element());

        // Unmute Autoplay Button. Ignore iOS9. Muted autoplay is supported in iOS 10+
        if (model.get('autostartMuted')) {
            const unmuteCallback = () => this.unmuteAutoplay(api, model);
            this.mute = button('jw-autostart-mute jw-off', unmuteCallback, model.get('localization').unmute,
                [VOLUME_ICON_0]);
            this.mute.show();
            this.div.appendChild(this.mute.element());
            // Set mute state in the controlbar
            controlbar.renderVolume(true, model.get('volume'));
            // Hide the controlbar until the autostart flag is removed
            utils.addClass(this.playerContainer, 'jw-flag-autostart');

            model.on('change:autostartFailed change:autostartMuted change:mute', unmuteCallback, this);
            this.unmuteCallback = unmuteCallback;
        }

        // Keyboard Commands
        function adjustSeek(amount) {
            let min = 0;
            let max = model.get('duration');
            const position = model.get('position');
            if (model.get('streamType') === 'DVR') {
                min = max;
                max = Math.max(position, dvrSeekLimit);
            }
            const newSeek = utils.between(position + amount, min, max);
            api.seek(newSeek, reasonInteraction());
        }
        function adjustVolume(amount) {
            const newVol = utils.between(model.get('volume') + amount, 0, 100);
            api.setVolume(newVol);
        }
        const handleKeydown = (evt) => {
            // If Meta keys return
            if (evt.ctrlKey || evt.metaKey) {
                // Let event bubble upwards
                return true;
            }
            // On keypress show the controlbar for a few seconds
            if (!this.instreamState) {
                this.userActive();
            }
            switch (evt.keyCode) {
                case 27: // Esc
                    api.setFullscreen(false);
                    break;
                case 13: // enter
                case 32: // space
                    api.play(reasonInteraction());
                    break;
                case 37: // left-arrow, if not adMode
                    if (!this.instreamState) {
                        adjustSeek(-5);
                    }
                    break;
                case 39: // right-arrow, if not adMode
                    if (!this.instreamState) {
                        adjustSeek(5);
                    }
                    break;
                case 38: // up-arrow
                    adjustVolume(10);
                    break;
                case 40: // down-arrow
                    adjustVolume(-10);
                    break;
                case 67: // c-key
                    {
                        const captionsList = api.getCaptionsList();
                        const listLength = captionsList.length;
                        if (listLength) {
                            const nextIndex = (api.getCurrentCaptions() + 1) % listLength;
                            api.setCurrentCaptions(nextIndex);
                        }
                    }
                    break;
                case 77: // m-key
                    api.setMute();
                    break;
                case 70: // f-key
                    api.setFullscreen();
                    break;
                default:
                    if (evt.keyCode >= 48 && evt.keyCode <= 59) {
                        // if 0-9 number key, move to n/10 of the percentage of the video
                        const number = evt.keyCode - 48;
                        const newSeek = (number / 10) * model.get('duration');
                        api.seek(newSeek, reasonInteraction());
                    }
            }

            if (/13|32|37|38|39|40/.test(evt.keyCode)) {
                // Prevent keypresses from scrolling the screen
                evt.preventDefault();
                return false;
            }
        };
        this.playerContainer.addEventListener('keydown', handleKeydown);
        this.keydownCallback = handleKeydown;

        // Show controls when enabled
        this.userActive();

        this.playerContainer.appendChild(this.div);
    }

    disable(model) {
        this.off();

        if (model) {
            model.off(null, null, this);
            const mediaModel = model.get('mediaModel');
            if (mediaModel) {
                mediaModel.off(null, null, this);
            }
        }

        clearTimeout(this.activeTimeout);

        if (this.div.parentNode) {
            utils.removeClass(this.playerContainer, 'jw-flag-touch');
            this.playerContainer.removeChild(this.div);
        }
        if (this.controlbar) {
            this.removeActiveListeners(this.controlbar.element());
        }
        if (this.rightClickMenu) {
            this.rightClickMenu.destroy();
        }

        if (this.keydownCallback) {
            this.playerContainer.removeEventListener('keydown', this.keydownCallback);
        }

        const nextUpToolTip = this.nextUpToolTip;
        if (nextUpToolTip) {
            nextUpToolTip.destroy();
        }

        const settingsMenu = this.settingsMenu;
        if (settingsMenu) {
            settingsMenu.destroy();
            this.div.removeChild(settingsMenu.element());
        }
    }

    controlbarHeight() {
        if (!this.dimensions.cbHeight) {
            this.dimensions.cbHeight = this.controlbar.element().clientHeight;
        }
        return this.dimensions.cbHeight;
    }

    element() {
        return this.div;
    }

    logoContainer() {
        return this.right;
    }

    resize() {
        this.dimensions = {};
    }

    unmuteAutoplay(api, model) {
        const autostartSucceeded = !model.get('autostartFailed');
        let mute = model.get('mute');

        // If autostart succeeded, it means the user has chosen to unmute the video,
        // so we should update the model, setting mute to false
        if (autostartSucceeded) {
            mute = false;
        } else {
            // Don't try to play again when viewable since it will keep failing
            model.set('playOnViewable', false);
        }
        if (this.unmuteCallback) {
            model.off('change:autostartFailed change:autostartMuted change:mute', this.unmuteCallback);
            this.unmuteCallback = null;
        }
        model.set('autostartFailed', undefined);
        model.set('autostartMuted', undefined);
        api.setMute(mute);
        // the model's mute value may not have changed. ensure the controlbar's mute button is in the right state
        this.controlbar.renderVolume(mute, model.get('volume'));
        this.mute.hide();
        utils.removeClass(this.playerContainer, 'jw-flag-autostart');
    }

    addActiveListeners(element) {
        if (element && !OS.mobile) {
            element.addEventListener('mousemove', this.activeListeners.mousemove);
            element.addEventListener('mouseout', this.activeListeners.mouseout);
        }
    }

    removeActiveListeners(element) {
        if (element) {
            element.removeEventListener('mousemove', this.activeListeners.mousemove);
            element.removeEventListener('mouseout', this.activeListeners.mouseout);
        }
    }

    userActive(timeout) {
        clearTimeout(this.activeTimeout);
        this.activeTimeout = setTimeout(() => this.userInactive(),
            timeout || ACTIVE_TIMEOUT);
        if (!this.showing) {
            utils.removeClass(this.playerContainer, 'jw-flag-user-inactive');
            this.showing = true;
            this.trigger('userActive');
        }
    }

    userInactive() {
        clearTimeout(this.activeTimeout);
        if (this.settingsMenu.visible) {
            return;
        }

        this.showing = false;
        utils.addClass(this.playerContainer, 'jw-flag-user-inactive');
        this.trigger('userInactive');
    }
<<<<<<< HEAD
}
=======

    setupSubmenuListeners(model, api) {
        const controlbar = this.controlbar;
        const settingsMenu = this.settingsMenu;

        const activateSubmenuItem = (submenuName, itemIndex) => {
            const submenu = settingsMenu.getSubmenu(submenuName);
            if (submenu) {
                submenu.activateItem(itemIndex);
            }
        };

        model.change('mediaModel', (newModel, mediaModel) => {
            // Quality Levels
            mediaModel.change('levels', (changedModel, levels) => {
                if (!levels || levels.length <= 1) {
                    removeQualitiesSubmenu(settingsMenu);
                    return;
                }

                addQualitiesSubmenu(
                    settingsMenu,
                    levels,
                    model.getVideo().setCurrentQuality.bind(model.getVideo()),
                    changedModel.get('currentLevel')
                );
            }, this);

            mediaModel.on('change:currentLevel', (changedModel, currentQuality) => {
                activateSubmenuItem('quality', currentQuality);
            }, this);

            // Audio Tracks
            const onAudiotracksChange = (changedModel, audioTracks) => {
                if (!audioTracks || audioTracks.length <= 1) {
                    removeAudioTracksSubmenu(settingsMenu);
                    return;
                }

                addAudioTracksSubmenu(
                    settingsMenu,
                    audioTracks,
                    model.getVideo().setCurrentAudioTrack.bind(model.getVideo()),
                    mediaModel.get('currentAudioTrack')
                );
            };
            mediaModel.change('audioTracks', onAudiotracksChange, this);
            mediaModel.on('change:currentAudioTrack', (changedModel, currentAudioTrack) => {
                activateSubmenuItem('audioTracks', currentAudioTrack);
            }, this);
        }, this);

        // Captions
        model.change('captionsList', (changedModel, captionsList) => {
            const controlbarButton = controlbar.elements.captionsButton;
            if (!captionsList || captionsList.length <= 1) {
                removeCaptionsSubmenu(settingsMenu);
                controlbarButton.hide();
                return;
            }

            addCaptionsSubmenu(settingsMenu,
                captionsList,
                api.setCurrentCaptions.bind(this),
                model.get('captionsIndex')
            );
            controlbar.toggleCaptionsButtonState(!!model.get('captionsIndex'));
            controlbarButton.show();
        }, this);

        model.change('captionsIndex', (changedModel, index) => {
            const captionsSubmenu = settingsMenu.getSubmenu('captions');
            if (captionsSubmenu) {
                captionsSubmenu.activateItem(index);
                controlbar.toggleCaptionsButtonState(!!index);
            }
        }, this);

        // Playback Rates
        model.change('playbackRates', (changedModel, playbackRates) => {
            const provider = model.getVideo();
            const showPlaybackRateControls = provider &&
                provider.supportsPlaybackRate &&
                model.get('streamType') !== 'LIVE' &&
                model.get('playbackRateControls') &&
                playbackRates.length > 1;

            if (!showPlaybackRateControls) {
                removePlaybackRatesSubmenu(settingsMenu);
                return;
            }

            addPlaybackRatesSubmenu(
                settingsMenu,
                playbackRates,
                provider.setPlaybackRate.bind(model.getVideo()),
                model.get('playbackRate')
            );
        }, this);

        model.change('playbackRate', (changedModel, playbackRate) => {
            const rates = model.get('playbackRates');
            if (rates) {
                activateSubmenuItem('playbackRates', rates.indexOf(playbackRate));
            }
        }, this);
    }
}

const setupSettingsMenu = (controlbar, onVisibility) => {
    const settingsButton = controlbar.elements.settingsButton;
    const onSubmenuAdded = () => {
        settingsButton.show();
    };
    const onMenuEmpty = () => {
        settingsButton.hide();
    };

    const settingsMenu = SettingsMenu(onVisibility, onSubmenuAdded, onMenuEmpty);

    controlbar.on('settingsInteraction', (submenuName, isDefault) => {
        const submenu = settingsMenu.getSubmenu(submenuName);
        if (!submenu && !isDefault) {
            // Do nothing if activating an invalid submenu
            // An invalid submenu is one which does not exist
            // The default submenu may not exist, but this case has defined behavior
            return;
        }

        if (settingsMenu.visible) {
            if (isDefault || submenu.active) {
                // Close the submenu if clicking the default button (the gear) or if we're already at that submenu
                settingsMenu.close();
            } else {
                // Tab to the newly activated submenu
                settingsMenu.activateSubmenu(submenuName);
            }
        } else {
            if (submenu) {
                // Activate the selected submenu
                settingsMenu.activateSubmenu(submenuName);
            } else {
                // Activate the first submenu if clicking the default button
                settingsMenu.activateFirstSubmenu();
            }
            settingsMenu.open();
        }
    });

    return settingsMenu;
};
>>>>>>> d84a8cbf
<|MERGE_RESOLUTION|>--- conflicted
+++ resolved
@@ -89,7 +89,7 @@
         // Controlbar
         const controlbar = this.controlbar = new Controlbar(api, model);
         controlbar.on(USER_ACTION, () => this.userActive());
-        controlbar.on('nextShown', function(data) {
+        controlbar.on('nextShown', function (data) {
             this.trigger('nextShown', data);
         }, this);
 
@@ -111,7 +111,7 @@
         let lastState = null;
         const visibilityChangeHandler = (visible) => {
             const state = model.get('state');
-            const settingsInteraction = { reason: 'settingsInteraction' };
+            const settingsInteraction = {reason: 'settingsInteraction'};
 
             utils.toggleClass(this.div, 'jw-settings-open', visible);
             if (getBreakpoint(model.get('containerWidth')) < 2) {
@@ -159,10 +159,12 @@
             const newSeek = utils.between(position + amount, min, max);
             api.seek(newSeek, reasonInteraction());
         }
+
         function adjustVolume(amount) {
             const newVol = utils.between(model.get('volume') + amount, 0, 100);
             api.setVolume(newVol);
         }
+
         const handleKeydown = (evt) => {
             // If Meta keys return
             if (evt.ctrlKey || evt.metaKey) {
@@ -198,14 +200,14 @@
                     adjustVolume(-10);
                     break;
                 case 67: // c-key
-                    {
-                        const captionsList = api.getCaptionsList();
-                        const listLength = captionsList.length;
-                        if (listLength) {
-                            const nextIndex = (api.getCurrentCaptions() + 1) % listLength;
-                            api.setCurrentCaptions(nextIndex);
-                        }
+                {
+                    const captionsList = api.getCaptionsList();
+                    const listLength = captionsList.length;
+                    if (listLength) {
+                        const nextIndex = (api.getCurrentCaptions() + 1) % listLength;
+                        api.setCurrentCaptions(nextIndex);
                     }
+                }
                     break;
                 case 77: // m-key
                     api.setMute();
@@ -356,158 +358,4 @@
         utils.addClass(this.playerContainer, 'jw-flag-user-inactive');
         this.trigger('userInactive');
     }
-<<<<<<< HEAD
-}
-=======
-
-    setupSubmenuListeners(model, api) {
-        const controlbar = this.controlbar;
-        const settingsMenu = this.settingsMenu;
-
-        const activateSubmenuItem = (submenuName, itemIndex) => {
-            const submenu = settingsMenu.getSubmenu(submenuName);
-            if (submenu) {
-                submenu.activateItem(itemIndex);
-            }
-        };
-
-        model.change('mediaModel', (newModel, mediaModel) => {
-            // Quality Levels
-            mediaModel.change('levels', (changedModel, levels) => {
-                if (!levels || levels.length <= 1) {
-                    removeQualitiesSubmenu(settingsMenu);
-                    return;
-                }
-
-                addQualitiesSubmenu(
-                    settingsMenu,
-                    levels,
-                    model.getVideo().setCurrentQuality.bind(model.getVideo()),
-                    changedModel.get('currentLevel')
-                );
-            }, this);
-
-            mediaModel.on('change:currentLevel', (changedModel, currentQuality) => {
-                activateSubmenuItem('quality', currentQuality);
-            }, this);
-
-            // Audio Tracks
-            const onAudiotracksChange = (changedModel, audioTracks) => {
-                if (!audioTracks || audioTracks.length <= 1) {
-                    removeAudioTracksSubmenu(settingsMenu);
-                    return;
-                }
-
-                addAudioTracksSubmenu(
-                    settingsMenu,
-                    audioTracks,
-                    model.getVideo().setCurrentAudioTrack.bind(model.getVideo()),
-                    mediaModel.get('currentAudioTrack')
-                );
-            };
-            mediaModel.change('audioTracks', onAudiotracksChange, this);
-            mediaModel.on('change:currentAudioTrack', (changedModel, currentAudioTrack) => {
-                activateSubmenuItem('audioTracks', currentAudioTrack);
-            }, this);
-        }, this);
-
-        // Captions
-        model.change('captionsList', (changedModel, captionsList) => {
-            const controlbarButton = controlbar.elements.captionsButton;
-            if (!captionsList || captionsList.length <= 1) {
-                removeCaptionsSubmenu(settingsMenu);
-                controlbarButton.hide();
-                return;
-            }
-
-            addCaptionsSubmenu(settingsMenu,
-                captionsList,
-                api.setCurrentCaptions.bind(this),
-                model.get('captionsIndex')
-            );
-            controlbar.toggleCaptionsButtonState(!!model.get('captionsIndex'));
-            controlbarButton.show();
-        }, this);
-
-        model.change('captionsIndex', (changedModel, index) => {
-            const captionsSubmenu = settingsMenu.getSubmenu('captions');
-            if (captionsSubmenu) {
-                captionsSubmenu.activateItem(index);
-                controlbar.toggleCaptionsButtonState(!!index);
-            }
-        }, this);
-
-        // Playback Rates
-        model.change('playbackRates', (changedModel, playbackRates) => {
-            const provider = model.getVideo();
-            const showPlaybackRateControls = provider &&
-                provider.supportsPlaybackRate &&
-                model.get('streamType') !== 'LIVE' &&
-                model.get('playbackRateControls') &&
-                playbackRates.length > 1;
-
-            if (!showPlaybackRateControls) {
-                removePlaybackRatesSubmenu(settingsMenu);
-                return;
-            }
-
-            addPlaybackRatesSubmenu(
-                settingsMenu,
-                playbackRates,
-                provider.setPlaybackRate.bind(model.getVideo()),
-                model.get('playbackRate')
-            );
-        }, this);
-
-        model.change('playbackRate', (changedModel, playbackRate) => {
-            const rates = model.get('playbackRates');
-            if (rates) {
-                activateSubmenuItem('playbackRates', rates.indexOf(playbackRate));
-            }
-        }, this);
-    }
-}
-
-const setupSettingsMenu = (controlbar, onVisibility) => {
-    const settingsButton = controlbar.elements.settingsButton;
-    const onSubmenuAdded = () => {
-        settingsButton.show();
-    };
-    const onMenuEmpty = () => {
-        settingsButton.hide();
-    };
-
-    const settingsMenu = SettingsMenu(onVisibility, onSubmenuAdded, onMenuEmpty);
-
-    controlbar.on('settingsInteraction', (submenuName, isDefault) => {
-        const submenu = settingsMenu.getSubmenu(submenuName);
-        if (!submenu && !isDefault) {
-            // Do nothing if activating an invalid submenu
-            // An invalid submenu is one which does not exist
-            // The default submenu may not exist, but this case has defined behavior
-            return;
-        }
-
-        if (settingsMenu.visible) {
-            if (isDefault || submenu.active) {
-                // Close the submenu if clicking the default button (the gear) or if we're already at that submenu
-                settingsMenu.close();
-            } else {
-                // Tab to the newly activated submenu
-                settingsMenu.activateSubmenu(submenuName);
-            }
-        } else {
-            if (submenu) {
-                // Activate the selected submenu
-                settingsMenu.activateSubmenu(submenuName);
-            } else {
-                // Activate the first submenu if clicking the default button
-                settingsMenu.activateFirstSubmenu();
-            }
-            settingsMenu.open();
-        }
-    });
-
-    return settingsMenu;
-};
->>>>>>> d84a8cbf
+}