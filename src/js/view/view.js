define([
    'utils/helpers',
    'events/events',
    'utils/backbone.events',
    'events/states',
    'cast/display',
    'view/captionsrenderer',
    'view/clickhandler',
    'view/displayicon',
    'view/dock',
    'view/logo',
    'view/controlbar',
    'view/preview',
    'view/rightclick',
    'view/title',
    'utils/css',
    'utils/underscore',
    'handlebars-loader!templates/player.html'
], function(utils, events, Events, states, CastDisplay,
            CaptionsRenderer, ClickHandler, DisplayIcon, Dock, Logo,
            Controlbar, Preview, RightClick, Title, cssUtils, _, playerTemplate) {

    var _styles = utils.style,
        _bounds = utils.bounds,
        _isMobile = utils.isMobile(),
        DOCUMENT_FULLSCREEN_EVENTS = [
            'fullscreenchange',
            'webkitfullscreenchange',
            'mozfullscreenchange',
            'MSFullscreenChange'
        ];

    var View = function(_api, _model) {
        var _playerElement,
            _container,
            _controlsLayer,
            _controlsTimeout = -1,
            _timeoutDuration = _isMobile ? 4000 : 2000,
            _videoLayer,
            _aspectRatioContainer,
            _lastWidth,
            _lastHeight,
            _instreamModel,
            _instreamMode = false,
            _controlbar,
            _preview,
            _displayClickHandler,
            _castDisplay,
            _dock,
            _logo,
            _title,
            _captionsRenderer,
            _audioMode,
            _errorState = false,
            _showing = false,
            _replayState,
            _rightClickMenu,
            _resizeMediaTimeout = -1,
            _currentState,
            _originalContainer,

            // view fullscreen methods and ability
            _requestFullscreen,
            _exitFullscreen,
            _elementSupportsFullscreen = false,

            // Used to differentiate tab focus events from click events, because when
            //  it is a click, the mouseDown event will occur immediately prior
            _focusFromClick = false,

            _this = _.extend(this, Events);

        this.model = _model;
        this.api = _api;

        _playerElement = utils.createElement(playerTemplate({id: _model.get('id')}));

        var width = _model.get('width'),
            height = _model.get('height');

        _styles(_playerElement, {
            width: width.toString().indexOf('%') > 0 ? width : (width+ 'px'),
            height: height.toString().indexOf('%') > 0 ? height : (height + 'px')
        });

        _requestFullscreen =
            _playerElement.requestFullscreen ||
            _playerElement.webkitRequestFullscreen ||
            _playerElement.webkitRequestFullScreen ||
            _playerElement.mozRequestFullScreen ||
            _playerElement.msRequestFullscreen;
        _exitFullscreen =
            document.exitFullscreen ||
            document.webkitExitFullscreen ||
            document.webkitCancelFullScreen ||
            document.mozCancelFullScreen ||
            document.msExitFullscreen;
        _elementSupportsFullscreen = _requestFullscreen && _exitFullscreen;

        function adjustSeek(amount) {
            var newSeek = utils.between(_model.get('position') + amount, 0, _model.get('duration'));
            _api.seek(newSeek);
        }

        function adjustVolume(amount) {
            var newVol = utils.between(_model.get('volume') + amount, 0, 100);
            _api.setVolume(newVol);
        }

        function allowKeyHandling(evt) {
            // If Meta keys return
            if (evt.ctrlKey || evt.metaKey) {
                return false;
            }

            // Controls may be disabled during share screens, or via API
            if (!_model.get('controls')) {
                return false;
            }
            return true;
        }

        function handleKeydown(evt) {
            if (!allowKeyHandling(evt)) {
                // Let event bubble upwards
                return true;
            }

            // On keypress show the controlbar for a few seconds
            if (!_instreamMode) {
                _userActivity();
            }

            switch (evt.keyCode) {
                case 27: // Esc
                    _api.setFullscreen(false);
                    break;
                case 13: // enter
                case 32: // space
                    _api.play();
                    break;
                case 37: // left-arrow, if not adMode
                    if (!_instreamMode) {
                        adjustSeek(-5);
                    }
                    break;
                case 39: // right-arrow, if not adMode
                    if (!_instreamMode) {
                        adjustSeek(5);
                    }
                    break;
                case 38: // up-arrow
                    adjustVolume(10);
                    break;
                case 40: // down-arrow
                    adjustVolume(-10);
                    break;
                case 77: // m-key
                    _api.setMute();
                    break;
                case 70: // f-key
                    _api.setFullscreen();
                    break;
                default:
                    if (evt.keyCode >= 48 && evt.keyCode <= 59) {
                        // if 0-9 number key, move to n/10 of the percentage of the video
                        var number = evt.keyCode - 48;
                        var newSeek = (number / 10) * _model.get('duration');
                        _api.seek(newSeek);
                    }
                    break;
            }

            if (/13|32|37|38|39|40/.test(evt.keyCode)) {
                // Prevent keypresses from scrolling the screen
                evt.preventDefault();
                return false;
            }
        }

        function handleMouseDown() {
            _focusFromClick = true;

            // After a click it no longer has 'tab-focus'
            _this.trigger(events.JWPLAYER_VIEW_TAB_FOCUS, {
                hasFocus: false
            });
        }

        function handleFocus() {
            var wasTabEvent = !_focusFromClick;
            _focusFromClick = false;

            if (wasTabEvent) {
                _this.trigger(events.JWPLAYER_VIEW_TAB_FOCUS, {
                    hasFocus: true
                });
            }

            // On tab-focus, show the control bar for a few seconds
            if (!_instreamMode) {
                _userActivity();
            }
        }

        function handleBlur() {
            _focusFromClick = false;
            _this.trigger(events.JWPLAYER_VIEW_TAB_FOCUS, {
                hasFocus: false
            });
        }

        function _responsiveListener() {
            var bounds = _bounds(_playerElement),
                containerWidth = Math.round(bounds.width),
                containerHeight = Math.round(bounds.height);
            if (!document.body.contains(_playerElement)) {
                window.removeEventListener('resize', _responsiveListener);
                if (_isMobile) {
                    window.removeEventListener('orientationchange', _responsiveListener);
                }
            } else if (containerWidth && containerHeight) {
                if (containerWidth !== _lastWidth || containerHeight !== _lastHeight) {
                    _lastWidth = containerWidth;
                    _lastHeight = containerHeight;
                    clearTimeout(_resizeMediaTimeout);
                    _resizeMediaTimeout = setTimeout(_resizeMedia, 50);
                    _this.trigger(events.JWPLAYER_RESIZE, {
                        width: containerWidth,
                        height: containerHeight
                    });
                }
            }
            return bounds;
        }


        this.onChangeSkin = function(model, newSkin, oldSkin) {
            if (oldSkin) {
                utils.removeClass(_playerElement, 'jw-skin-'+oldSkin);
            }
            if (newSkin) {
                utils.addClass(_playerElement, 'jw-skin-'+newSkin);
            }
        };


        this.handleColorOverrides = function() {
            var id = _model.get('id');
            function addStyle(attr, elements, color) {
                if (!color) { return; }

                elements = utils.prefix(elements, '#' + id + ' ');

                var o = {};
                o[attr] = color;
                cssUtils.css(elements.join(', '), o);
            }

            addStyle('color',               ['.jw-button-color'],             _model.get('skinColorInactive'));
            addStyle('color',               ['.jw-button-color:hover'],       _model.get('skinColorActive'));

            addStyle('color',               ['.jw-option'],                   _model.get('skinColorInactive'));
            addStyle('background-color',    ['.jw-active-option'],            _model.get('skinColorActive'));

            addStyle('color',               ['.jw-toggle'],                   _model.get('skinColorActive'));
            addStyle('color',               ['.jw-toggle.jw-off'],            _model.get('skinColorInactive'));

            addStyle('background',          ['.jw-progress'],                 _model.get('skinColorActive'));
            addStyle('background',          ['.jw-cue', '.jw-knob'],          _model.get('skinColorInactive'));
            addStyle('background',          ['.jw-background-color'],         _model.get('skinColorBackground'));
        };

        this.setup = function() {
            if (_errorState) {
                return;
            }

            this.handleColorOverrides();

            // Hide control elements until skin is loaded
            if (_model.get('skin-loading') === true) {
                utils.addClass(_playerElement, 'jw-flag-skin-loading');
                _model.once('change:skin-loading', function() {
                    utils.removeClass(_playerElement, 'jw-flag-skin-loading');
                });
            }

            this.onChangeSkin(_model, _model.get('skin'), '');
            _model.on('change:skin', this.onChangeSkin, this);

            _container = _playerElement;
            _videoLayer = _playerElement.getElementsByClassName('jw-media')[0];

            _controlsLayer = _playerElement.getElementsByClassName('jw-controls')[0];
            _aspectRatioContainer = _playerElement.getElementsByClassName('jw-aspect')[0];

            var previewElem = _playerElement.getElementsByClassName('jw-preview')[0];
            _preview = new Preview(_model);
            _preview.setup(previewElem);

            var _titleElement = _playerElement.getElementsByClassName('jw-title')[0];
            _title = new Title(_model);
            _title.setup(_titleElement);

            _setupControls();

            // adds video tag to video layer
            _model.getVideo().setContainer(_videoLayer);

            // Native fullscreen (coming through from the provider)
            _model.mediaController.on('fullscreenchange', _fullscreenChangeHandler);
            // DOM fullscreen
            for (var i = DOCUMENT_FULLSCREEN_EVENTS.length; i--;) {
                document.addEventListener(DOCUMENT_FULLSCREEN_EVENTS[i], _fullscreenChangeHandler, false);
            }

            window.removeEventListener('resize', _responsiveListener);
            window.addEventListener('resize', _responsiveListener, false);
            if (_isMobile) {
                window.removeEventListener('orientationchange', _responsiveListener);
                window.addEventListener('orientationchange', _responsiveListener, false);
            }

            _model.on('change:controls', _onChangeControls);
            _onChangeControls(_model, _model.get('controls'));
            _model.on('change:state', _stateHandler);
            _model.on('change:duration', _setLiveMode, this);

            _model.mediaController.on(events.JWPLAYER_MEDIA_ERROR, _errorHandler);

            _model.on('change:item', _playlistItemHandler);
            _model.on('change:duration', _setLiveMode);

            _model.on('change:castAvailable', _onCastAvailable);
            _onCastAvailable(_model, _model.get('castAvailable'));
            _model.on('change:castActive', _onCastActive);
            _onCastActive(_model, _model.get('castActive'));

            // set initial state
            if(_model.get('stretching')){
                _onStretchChange(_model, _model.get('stretching'));
            }
            // watch for changes
            _model.on('change:stretching', _onStretchChange);

            /*
            _model.on('change:castState', function(evt) {
                if (!_castDisplay) {
                    _castDisplay = new CastDisplay(_model.get('id'));
                    _castDisplay.statusDelegate = function(model, state) {
                        _castDisplay.setState(state);
                    };
                }
                if (evt.active) {
                    //utils.addClass(_captions, 'jw-captions-disabled');
                    _castDisplay.setState('connecting').setName(evt.deviceName).show();

                    _model.on('change:state', _castDisplay.statusDelegate);
                    _model.mediaController.on(events.JWPLAYER_CAST_AD_CHANGED, _castAdChanged);
                } else {
                    _model.off('change:state', _castDisplay.statusDelegate);
                    _model.mediaController.off(events.JWPLAYER_CAST_AD_CHANGED, _castAdChanged);

                    _castDisplay.hide();
                    if (!_instreamMode) {
                        _castAdsEnded();
                    }
                    //utils.removeClass(_captions, 'jw-captions-disable');
                    // redraw displayicon
                    _stateHandler(null, _model.get('state'));
                    _responsiveListener();
                }
            });
             */

            _stateHandler(null, states.IDLE);

            if (!_isMobile) {
                _displayClickHandler.element().addEventListener('mouseout', _userActivity, false);
                _displayClickHandler.element().addEventListener('mousemove', _userActivity, false);
            }
            _componentFadeListeners(_controlbar);
            _componentFadeListeners(_logo);

            if (_model.get('aspectratio')) {
                utils.addClass(_playerElement, 'jw-flag-aspect-mode');
                utils.style(_aspectRatioContainer, { 'padding-top': _model.get('aspectratio') });
            }

            setTimeout(function() {
                _resize(_model.get('width'), _model.get('height'));
            }, 0);
        };

        function _onCastActive(model, val) {
            // if undefined it will simply alternate
            val = val || false;

            utils.toggleClass(_playerElement, 'jw-flag-casting', val);
        }
        function _onCastAvailable(model, val) {
            utils.toggleClass(_playerElement, 'jw-flag-cast-available', val);
            utils.toggleClass(_controlsLayer, 'jw-flag-cast-available', val);
        }

        function _onStretchChange(model, newVal, oldVal) {
            if(oldVal){
                utils.removeClass(_playerElement, 'jw-stretch-' + oldVal);
            }
            utils.addClass(_playerElement, 'jw-stretch-' + newVal);
        }

        function _componentFadeListeners(comp) {
            if (comp && !_isMobile) {
                comp.element().addEventListener('mousemove', _overControlElement, false);
                comp.element().addEventListener('mouseout', _offControlElement, false);
            }
        }

        function _touchHandler() {
            if( (_model.get('state') === states.IDLE || _model.get('state') === states.COMPLETE) &&
                _model.get('controls')) {
                _api.play();
            }

            // Toggle visibility of the controls when clicking the media or play icon
            if(!_showing) {
                _userActivity();
            } else {
                _userInactive();
            }
        }

        function _logoClickHandler(evt){
            if (!evt.link) {
                //_togglePlay();
                _api.play();
            } else {
                _api.pause(true);
                _api.setFullscreen(false);
                window.open(evt.link, evt.linktarget);
            }
        }

        function _overControlElement() {
            // Over controlbar, timeout resumed when off controlbar
            clearTimeout(_controlsTimeout);
        }

        function _offControlElement() {
            _userActivity();
        }

        function forward(evt) {
            _this.trigger(evt.type, evt);
        }

        var _onChangeControls = function(model, bool) {
            if (bool) {
                var state = (_instreamMode) ? _instreamModel.get('state') : _model.get('state');
                // model may be instream or normal depending on who triggers this
                _stateHandler(model, state);
            }

            if (bool) {
                utils.removeClass(_playerElement, 'jw-flag-controls-disabled');
            } else {
                utils.addClass(_playerElement, 'jw-flag-controls-disabled');
            }

            model.getVideo().setControls(bool);
        };

        function _doubleClickFullscreen() {
            if(_model.get('controls')) {
                _api.setFullscreen();
            }
        }

        function _setupControls() {

            _displayClickHandler = new ClickHandler(_model, _videoLayer);
            _displayClickHandler.on('click', function() {
                forward({type : events.JWPLAYER_DISPLAY_CLICK});
                if(_model.get('controls')) {
                    _api.play();
                }
            });
            _displayClickHandler.on('tap', function() {
                forward({type : events.JWPLAYER_DISPLAY_CLICK});
                _touchHandler();
            });
            _displayClickHandler.on('doubleClick', _doubleClickFullscreen);
            
            var displayIcon = new DisplayIcon(_model);
            //toggle playback
            displayIcon.on('click', function() {
                forward({type : events.JWPLAYER_DISPLAY_CLICK});
                _api.play();
            });
            displayIcon.on('tap', function() {
                forward({type : events.JWPLAYER_DISPLAY_CLICK});
                _touchHandler();
            });
            _controlsLayer.appendChild(displayIcon.element());

            _dock = new Dock(_model);

            _logo = new Logo(_model);
            _logo.on(events.JWPLAYER_LOGO_CLICK, _logoClickHandler);

            var rightside = document.createElement('div');
            rightside.className = 'jw-controls-right jw-reset';
            if (_model.get('logo')) {
                rightside.appendChild(_logo.element());
            }
            rightside.appendChild(_dock.element());
            _controlsLayer.appendChild(rightside);

            // captions rendering
            _captionsRenderer = new CaptionsRenderer(_model);
            _captionsRenderer.setup(_model.get('captions'));

            // captions should be place behind controls, and not hidden when controls are hidden
            _controlsLayer.parentNode.insertBefore(_captionsRenderer.element(), _title.element());
            
            if (_isMobile) {
                utils.addClass(_playerElement, 'jw-flag-touch-screen');
            } else {
                _rightClickMenu = new RightClick();
                _rightClickMenu.setup(_model, _playerElement, _playerElement);
            }

            _controlbar = new Controlbar(_api, _model);
            _controlbar.on(events.JWPLAYER_USER_ACTION, _userActivity);
            _model.on('change:scrubbing', _dragging);

            _controlsLayer.appendChild(_controlbar.element());

            _playerElement.onfocusin = handleFocus;
            _playerElement.onfocusout = handleBlur;
            _playerElement.addEventListener('focus', handleFocus);
            _playerElement.addEventListener('blur', handleBlur);
            _playerElement.addEventListener('keydown', handleKeydown);
            _playerElement.onmousedown = handleMouseDown;
        }

        function stopDragging(model) {
            if (model.get('state') === states.PAUSED) {
                model.once('change:state', stopDragging);
                return;
            }

            // Handle the case where they begin seeking again before the last seek completes
            if (model.get('scrubbing') === false) {
                utils.removeClass(_playerElement, 'jw-flag-dragging');
            }
        }

        function _dragging(model, val) {
            model.off('change:state', stopDragging);

            if (val) {
                utils.addClass(_playerElement, 'jw-flag-dragging');
            } else {
                stopDragging(model);
            }
        }


        /**
         * Switch fullscreen mode.
         **/
        var _fullscreen = this.fullscreen = function(state) {
            if (!utils.exists(state)) {
                state = !_model.get('fullscreen');
            }

            state = !!state;

            // if state is already correct, return
            if (state === _model.get('fullscreen')) {
                return;
            }

            // If it supports DOM fullscreen
            var provider = _model.getVideo();
            if (_elementSupportsFullscreen) {
                if (state) {
                    _requestFullscreen.apply(_playerElement);
                } else {
                    _exitFullscreen.apply(document);
                }
                _toggleDOMFullscreen(_playerElement, state);
            } else {
                if (utils.isIE()) {
                    _toggleDOMFullscreen(_playerElement, state);
                } else {
                    // else use native fullscreen
                    if (_instreamModel && _instreamModel.getVideo()) {
                       _instreamModel.getVideo().setFullscreen(state);
                    }
                    provider.setFullscreen(state);
                }
            }
            // pass fullscreen state to Flash provider
            // provider.getName() is the same as _api.getProvider() or _model.get('provider')
            if (provider && provider.getName().name.indexOf('flash') === 0) {
                provider.setFullscreen(state);
            }
        };


        /**
         * Resize the player
         */
        function _resize(width, height, resetAspectMode) {
            var className = _playerElement.className,
                playerStyle,
                id = _model.get('id') + '_view';
            cssUtils.block(id);

            // when jwResize is called remove aspectMode and force layout
            resetAspectMode = !!resetAspectMode;
            if (resetAspectMode) {
                className = className.replace(/\s*aspectMode/, '');
                if (_playerElement.className !== className) {
                    _playerElement.className = className;
                }
                cssUtils.style(_playerElement, {
                    display: 'block'
                }, resetAspectMode);
            }

            if (utils.exists(width) && utils.exists(height)) {
                _model.set('width', width);
                _model.set('height', height);
            }

            playerStyle = {
                width: width
            };
            if (!utils.hasClass(_playerElement, 'jw-flag-aspect-mode')) {
                playerStyle.height = height;
            }
            _styles(_playerElement, playerStyle, true);

            if (_logo) {
                _logo.offset(_controlbar && _logo.position().indexOf('bottom') >= 0 ?
                    _controlbar.element().clientHeight : 0);
            }

            _checkAudioMode(height);

            // pass width, height from jwResize if present
            _resizeMedia(width, height);

            cssUtils.unblock(id);
        }

        function _checkAudioMode(height) {
            _audioMode = _isAudioMode(height);
            if (_controlbar) {
                if (!_audioMode) {
                    var model = _instreamMode ? _instreamModel : _model;
                    _updateState(model.get('state'));
                }
            }

            utils.toggleClass(_playerElement, 'jw-flag-audio-player', _audioMode);
        }

        function _isAudioMode(height) {
            if (_model.get('aspectratio')) {
                return false;
            }
            if (_.isNumber(height)) {
                return _isControlBarOnly(height);
            }
            if (_.isString(height) && height.indexOf('%') > -1) {
                return false;
            }
            return _isControlBarOnly(_bounds(_container).height);
        }

        function _isControlBarOnly(verticalPixels) {
            return verticalPixels && verticalPixels <= 40;
        }

        function _resizeMedia(width, height) {
            if (!width || isNaN(Number(width))) {
                if (!_videoLayer) {
                    return;
                }
                width = _videoLayer.clientWidth;
            }
            if (!height || isNaN(Number(height))) {
                if (!_videoLayer) {
                    return;
                }
                height = _videoLayer.clientHeight;
            }
            //IE9 Fake Full Screen Fix
            if (utils.isMSIE(9) && document.all && !window.atob) {
                width = height = '100%';
            }

            var provider = _model.getVideo();
            if (!provider) {
                return;
            }
            var transformScale = provider.resize(width, height, _model.get('stretching'));

            // poll resizing if video is transformed
            if (transformScale) {
                clearTimeout(_resizeMediaTimeout);
                _resizeMediaTimeout = setTimeout(_resizeMedia, 250);
            }
            _captionsRenderer.resize();
        }

        this.resize = function(width, height) {
            var resetAspectMode = true;
            _resize(width, height, resetAspectMode);
            _responsiveListener();
        };
        this.resizeMedia = _resizeMedia;

        this.reset = function(){
            if (document.contains(_playerElement)) {
                _playerElement.parentNode.replaceChild(_originalContainer, _playerElement);
            }
            utils.emptyElement(_playerElement);
        };

        /**
         * Return whether or not we're in native fullscreen
         */
        function _isNativeFullscreen() {
            if (_elementSupportsFullscreen) {
                var fsElement = document.fullscreenElement ||
                    document.webkitCurrentFullScreenElement ||
                    document.mozFullScreenElement ||
                    document.msFullscreenElement;
                return !!(fsElement && fsElement.id === _model.get('id'));
            }
            // if player element view fullscreen not available, return video fullscreen state
            return  _instreamMode ? _instreamModel.getVideo().getFullScreen() :
                        _model.getVideo().getFullScreen();
        }


        function _fullscreenChangeHandler(event) {
            var fullscreenState = (event.jwstate !== undefined) ? event.jwstate : _isNativeFullscreen();
            if (_elementSupportsFullscreen) {
                _toggleDOMFullscreen(_playerElement, fullscreenState);
            } else {
                _toggleFullscreen(fullscreenState);
            }
        }

        function _toggleDOMFullscreen(playerElement, fullscreenState) {
            utils.removeClass(playerElement, 'jw-flag-fullscreen');
            if (fullscreenState) {
                utils.addClass(playerElement, 'jw-flag-fullscreen');
                _styles(document.body, {
                    'overflow-y': 'hidden'
                });

                // On going fullscreen we want the control bar to fade after a few seconds
                _userActivity();
            } else {
                _styles(document.body, {
                    'overflow-y': ''
                });
            }

            _resizeMedia();

            _toggleFullscreen(fullscreenState);
        }

        function _toggleFullscreen(fullscreenState) {
            // update model
            _model.setFullscreen(fullscreenState);
            if (_instreamModel) {
                _instreamModel.setFullscreen(fullscreenState);
            }

            if (fullscreenState) {
                // Browsers seem to need an extra second to figure out how large they are in fullscreen...
                clearTimeout(_resizeMediaTimeout);
                _resizeMediaTimeout = setTimeout(_resizeMedia, 200);
            }
        }

        function _userInactive() {
            _showing = false;

            clearTimeout(_controlsTimeout);
            utils.addClass(_playerElement, 'jw-flag-user-inactive');
        }

        function _userActivity() {
            _showing = true;
            utils.removeClass(_playerElement, 'jw-flag-user-inactive');

            clearTimeout(_controlsTimeout);
            _controlsTimeout = setTimeout(_userInactive, _timeoutDuration);
        }

        function _playlistCompleteHandler() {
            _replayState = true;
            _fullscreen(false);
        }

        function _playlistItemHandler(model) {
            // update display title
            if (_castDisplay) {
                _castDisplay.setState(model.get('state'));
            }

<<<<<<< HEAD
            var isAudioFile = _isAudioFile();
            utils.toggleClass(_playerElement, 'jw-flag-media-audio', isAudioFile);
=======
            _model.mediaModel.on('change:mediaType', function(model, val) {
                var isAudioFile = (val ==='audio');
                utils.toggleClass(_playerElement, 'jw-flag-media-audio', isAudioFile);
            });
>>>>>>> 8908c5f2
        }

        function _setLiveMode(model, duration){
            var live = utils.adaptiveType(duration) === 'LIVE';
            utils.toggleClass(_playerElement, 'jw-flag-live', live);
            _this.setAltText((live) ? 'Live Broadcast' : '');
        }

        function _stateHandler(model, state) {
            _replayState = false;
            _updateState(state);

            // on playlistComplete
            if (state === states.COMPLETE &&
                    model && !model.get('repeat') && model.get('item') === model.get('playlist').length) {
                _playlistCompleteHandler();
            }
        }

        function _errorHandler(evt) {
            _stateHandler(_model, states.ERROR);
            _title.updateText(_model, {'title': evt.message});
        }

        function _isCasting() {
            var provider = _model.getVideo();
            if (provider) {
                return provider.isCaster;
            }
            return false;
        }

        function _updateState(state) {
            utils.removeClass(_playerElement, 'jw-state-' + _currentState);
            utils.addClass(_playerElement, 'jw-state-' + state);
            _currentState = state;
            // cast.display
            if (_isCasting()) {
                // TODO: needs to be done in the provider.setVisibility
                utils.addClass(_videoLayer, 'jw-media-show');

                return;
            }
            // player display
            switch (state) {
                case states.PLAYING:
                    _resizeMedia();
                    break;
                case states.PAUSED:
                    _userActivity();
                    break;
            }
        }

        this.setupInstream = function(instreamModel) {
            this.instreamModel = _instreamModel = instreamModel;
            _instreamModel.on('change:controls', _onChangeControls, this);
            _instreamModel.on('change:state', _stateHandler, this);

            _instreamMode = true;
            utils.addClass(_playerElement, 'jw-flag-ads');

            // trigger _userActivity to display the UI temporarily for the start of the ad
            _userActivity();
        };

        this.setAltText = function(text) {
            _controlbar.setAltText(text);
        };

        this.useExternalControls = function() {
            utils.addClass(_playerElement, 'jw-flag-ads-hide-controls');
        };

        this.destroyInstream = function() {
            _instreamMode = false;
            if (_instreamModel) {
                _instreamModel.off(null, null, this);
                _instreamModel = null;
            }
            this.setAltText('');
            utils.removeClass(_playerElement, 'jw-flag-ads');
            utils.removeClass(_playerElement, 'jw-flag-ads-hide-controls');
            if (_model.getVideo) {
                var provider = _model.getVideo();
                provider.setContainer(_videoLayer);
            }
            _setLiveMode(_model, _model.get('duration'));
            // reset display click handler
            _displayClickHandler.revertAlternateClickHandlers();
        };

        this.addCues = function(cues) {
            if (_controlbar) {
                _controlbar.addCues(cues);
            }
        };

        this.clickHandler = function() {
            return _displayClickHandler;
        };

        this.controlsContainer = function() {
            return _controlsLayer;
        };

        this.getContainer = this.element = function() {
            return _playerElement;
        };

        this.getSafeRegion = function(includeCB) {
            var bounds = {
                x: 0,
                y: 0,
                width: 0,
                height: 0
            };

            includeCB = includeCB || !utils.exists(includeCB);

            var dispBounds = _bounds(_container),
                dispOffset = dispBounds.top,
                cbBounds = _controlbar.getVisibleBounds(),
                dockButtons = _model.get('dock'),
                dockBounds;

            if (dockButtons && dockButtons.length && _model.get('controls')) {
                dockBounds = _bounds(_dock.element());
                bounds.y = Math.max(0, dockBounds.bottom - dispOffset);
            }
            bounds.width = dispBounds.width;
            if (cbBounds.height && includeCB && _model.get('controls')) {
                var bottom = cbBounds.top;
                bounds.height = bottom - dispOffset - bounds.y;
            } else {
                bounds.height = dispBounds.height - bounds.y;
            }
            return bounds;
        };

        this.destroy = function() {
            window.removeEventListener('resize', _responsiveListener);
            window.removeEventListener('orientationchange', _responsiveListener);
            for (var i = DOCUMENT_FULLSCREEN_EVENTS.length; i--;) {
                document.removeEventListener(DOCUMENT_FULLSCREEN_EVENTS[i], _fullscreenChangeHandler, false);
            }
            if (_model.mediaController) {
                _model.mediaController.off('fullscreenchange', _fullscreenChangeHandler);
            }
            _playerElement.removeEventListener('keydown', handleKeydown, false);
            if (_rightClickMenu) {
                _rightClickMenu.destroy();
            }
            if (_castDisplay) {
                _model.off('change:state', _castDisplay.statusDelegate);
                _castDisplay.destroy();
                _castDisplay = null;
            }
            if (_controlsLayer) {
                _displayClickHandler.element().removeEventListener('mousemove', _userActivity);
                _displayClickHandler.element().removeEventListener('mouseout', _userActivity);
            }
            if (_instreamMode) {
                this.destroyInstream();
            }

            cssUtils.clearCss('#'+_model.get('id'));
        };
    };

    return View;
});<|MERGE_RESOLUTION|>--- conflicted
+++ resolved
@@ -328,9 +328,8 @@
             _model.on('change:duration', _setLiveMode, this);
 
             _model.mediaController.on(events.JWPLAYER_MEDIA_ERROR, _errorHandler);
-
-            _model.on('change:item', _playlistItemHandler);
-            _model.on('change:duration', _setLiveMode);
+            _api.onPlaylistComplete(_playlistCompleteHandler);
+            _api.onPlaylistItem(_playlistItemHandler);
 
             _model.on('change:castAvailable', _onCastAvailable);
             _onCastAvailable(_model, _model.get('castAvailable'));
@@ -815,21 +814,16 @@
             _fullscreen(false);
         }
 
-        function _playlistItemHandler(model) {
+        function _playlistItemHandler() {
             // update display title
             if (_castDisplay) {
-                _castDisplay.setState(model.get('state'));
-            }
-
-<<<<<<< HEAD
-            var isAudioFile = _isAudioFile();
-            utils.toggleClass(_playerElement, 'jw-flag-media-audio', isAudioFile);
-=======
+                _castDisplay.setState(_model.get('state'));
+            }
+
             _model.mediaModel.on('change:mediaType', function(model, val) {
                 var isAudioFile = (val ==='audio');
                 utils.toggleClass(_playerElement, 'jw-flag-media-audio', isAudioFile);
             });
->>>>>>> 8908c5f2
         }
 
         function _setLiveMode(model, duration){
@@ -841,12 +835,6 @@
         function _stateHandler(model, state) {
             _replayState = false;
             _updateState(state);
-
-            // on playlistComplete
-            if (state === states.COMPLETE &&
-                    model && !model.get('repeat') && model.get('item') === model.get('playlist').length) {
-                _playlistCompleteHandler();
-            }
         }
 
         function _errorHandler(evt) {
