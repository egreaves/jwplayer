define([
    'events/events',
    'events/states',
    'utils/backbone.events',
    'utils/helpers',
    'utils/underscore',
    'utils/active-tab',
    'utils/request-animation-frame',
    'view/utils/request-fullscreen-helper',
    'view/utils/breakpoint',
    'view/utils/flag-no-focus',
    'view/utils/clickhandler',
    'view/captionsrenderer',
    'view/logo',
    'view/preview',
    'view/title',
    'templates/player.html',
], function(events, states, Events, utils, _, activeTab, raf, requestFullscreenHelper, setBreakpoint, flagNoFocus,
            ClickHandler, CaptionsRenderer, Logo, Preview, Title, playerTemplate) {

    var _styles = utils.style;
    var _bounds = utils.bounds;
    var _isMobile = utils.isMobile();
    var _isIE = utils.isIE();

    // These must be assigned to variables to avoid illegal invocation
    var requestAnimationFrame = raf.requestAnimationFrame;
    var cancelAnimationFrame = raf.cancelAnimationFrame;

    return function View(_api, _model) {
<<<<<<< HEAD
        var _playerElement;
        var _controls;
        var _controlsLayer;
        var _controlsTimeout = -1;
        var _timeoutDuration = _isMobile ? 4000 : 2000;
        var CONTOLBAR_ONLY_HEIGHT = 44;
=======
        var _this = _.extend(this, Events, {
            isSetup: false,
            api: _api,
            model: _model
        });

        var _playerElement = utils.createElement(playerTemplate({ id: _model.get('id') }));
>>>>>>> 1f07cd43
        var _videoLayer;
        var _preview;
        var _title;
        var _captionsRenderer;
        var _logo;

        var _playerState;

        var _lastWidth;
        var _lastHeight;

        var _instreamModel;

        var _resizeMediaTimeout = -1;
        var _resizeContainerRequestId = -1;
        var _previewDisplayStateTimeout = -1;

        var displayClickHandler;
        var fullscreenHelpers;
        var focusHelper;

        var _controls;

        // Include the separate chunk that contains the @font-face definition.  Check webpackJsonjwplayer so we don't
        // run this in phantomjs because it breaks despite it working in browser and including files like we want it to.
        if (window.webpackJsonpjwplayer) {
            require('css/jwplayer.less');
        }

        function reasonInteraction() {
            return { reason: 'interaction' };
        }

        function _setContainerDimensions() {
            var inDOM = document.body.contains(_playerElement);
            var bounds = _bounds(_playerElement);
            var containerWidth = Math.round(bounds.width);
            var containerHeight = Math.round(bounds.height);

            cancelAnimationFrame(_resizeContainerRequestId);

            // If the container is the same size as before, return early
            if (containerWidth === _lastWidth && containerHeight === _lastHeight) {
                // Listen for player to be added to DOM
                if (!_lastWidth || !_lastHeight) {
                    _responsiveListener();
                }
                return;
            }
            // If we have bad values for either dimension, return early
            if (!containerWidth || !containerHeight) {
                // If we haven't established player size, try again
                if (!_lastWidth || !_lastHeight) {
                    _responsiveListener();
                }
                _model.set('inDom', inDOM);
                // Fire resize 0,0 if the player element is not in the DOM
                // This allows setup to complete even if element was removed from DOM
                if (!inDOM) {
                    _resized(containerWidth, containerHeight);
                }
                return;
            }

            _model.set('containerWidth', containerWidth);
            _model.set('containerHeight', containerHeight);
            _model.set('inDom', inDOM);

            var breakPoint = setBreakpoint(_playerElement, containerWidth, containerHeight);

            if (_controls) {
                _controls.resize(_model, breakPoint);
            }

            _resizeMedia(containerWidth, containerHeight);

            _captionsRenderer.resize();

            _resized(containerWidth, containerHeight);
        }

        function _resized(containerWidth, containerHeight) {
            _lastWidth = containerWidth;
            _lastHeight = containerHeight;
            _this.trigger(events.JWPLAYER_RESIZE, {
                width: containerWidth,
                height: containerHeight
            });
        }
        
        function _responsiveListener() {
            cancelAnimationFrame(_resizeContainerRequestId);
            _resizeContainerRequestId = requestAnimationFrame(_setContainerDimensions);
        }

        // Set global colors, used by related plugin
        // If a color is undefined simple-style-loader won't add their styles to the dom
        function insertGlobalColorClasses(activeColor, inactiveColor, playerId) {
            if (activeColor) {
                var activeColorSet = {
                    color: activeColor,
                    borderColor: activeColor,
                    stroke: activeColor
                };
                utils.css('#' + playerId + ' .jw-color-active', activeColorSet, playerId);
                utils.css('#' + playerId + ' .jw-color-active-hover:hover', activeColorSet, playerId);
            }
            if (inactiveColor) {
                var inactiveColorSet = {
                    color: inactiveColor,
                    borderColor: inactiveColor,
                    stroke: inactiveColor
                };
                utils.css('#' + playerId + ' .jw-color-inactive', inactiveColorSet, playerId);
                utils.css('#' + playerId + ' .jw-color-inactive-hover:hover', inactiveColorSet, playerId);
            }
        }

        this.handleColorOverrides = function () {
            var id = _model.get('id');

            function addStyle(elements, attr, value, extendParent) {
                /* if extendParent is true, bundle the first selector of
                 element string to the player element instead of defining it as a
                 child of the player element (default). i.e. #player.sel-1 .sel-2 vs. #player .sel-1 .sel-2 */
                elements = utils.prefix(elements, '#' + id + (extendParent ? '' : ' '));

                var o = {};
                o[attr] = value;
                utils.css(elements.join(', '), o, id);
            }

            // We can assume that the user will define both an active and inactive color because otherwise it doesn't look good
            var activeColor = _model.get('skinColorActive');
            var inactiveColor = _model.get('skinColorInactive');
            var backgroundColor = _model.get('skinColorBackground');

            // These will use standard style names for CSS since they are added directly to a style sheet
            // Using background instead of background-color so we don't have to clear gradients with background-image
            if (activeColor) {
                // Apply active color
                addStyle([
                    // Toggle and menu button active colors
                    '.jw-button-color.jw-toggle',
                    '.jw-button-color:hover',
                    '.jw-button-color.jw-toggle.jw-off:hover',
                    '.jw-option:not(.jw-active-option):hover',
                    '.jw-nextup-header'
                ], 'color', activeColor);
                addStyle([
                    // menu active option
                    '.jw-option.jw-active-option',
                    // slider fill color
                    '.jw-progress'
                ], 'background', 'none ' + activeColor);
            }

            if (inactiveColor) {
                // Apply inactive color
                addStyle([
                    // text color of many ui elements
                    '.jw-text',
                    // menu option text
                    '.jw-option',
                    // controlbar button colors
                    '.jw-button-color',
                    // toggle button
                    '.jw-toggle.jw-off',
                    '.jw-skip .jw-skip-icon',
                    '.jw-nextup-body'
                ], 'color', inactiveColor);
                addStyle([
                    // slider children
                    '.jw-cue',
                    '.jw-knob',
                    '.jw-active-option',
                    '.jw-nextup-header'
                ], 'background', 'none ' + inactiveColor);
            }

            if (backgroundColor) {
                // Apply background color
                addStyle([
                    // general background color
                    '.jw-background-color'
                ], 'background', 'none ' + backgroundColor);

                if (_model.get('timeSliderAbove') !== false) {
                    var backgroundColorGradient = 'transparent linear-gradient(180deg, ' +
                        utils.getRgba(backgroundColor, 0) + ' 0%, ' +
                        utils.getRgba(backgroundColor, 0.25) + ' 30%, ' +
                        utils.getRgba(backgroundColor, 0.4) + ' 70%, ' +
                        utils.getRgba(backgroundColor, 0.5) + ') 100%';

                    addStyle([
                        // for small player, set the control bar gradient to the config background color
                        '.jw-flag-time-slider-above .jw-background-color.jw-controlbar'
                    ], 'background', backgroundColorGradient, true);
                }

                // remove the config background on time slider
                addStyle([
                    '.jw-flag-time-slider-above .jw-background-color.jw-slider-time'
                ], 'background', 'transparent', true);
            }

            insertGlobalColorClasses(activeColor, inactiveColor, id);
        };

        this.setup = function () {
<<<<<<< HEAD

            this.handleColorOverrides();

            // Hide control elements until skin is loaded
            if (_model.get('skin-loading') === true) {
                utils.addClass(_playerElement, 'jw-flag-skin-loading');
                _model.once('change:skin-loading', function () {
                    utils.removeClass(_playerElement, 'jw-flag-skin-loading');
                });
            }

            _model.change('skin', this.onChangeSkin, this);

=======
>>>>>>> 1f07cd43
            _videoLayer = _playerElement.querySelector('.jw-media');

            var previewElem = _playerElement.querySelector('.jw-preview');
            _preview = new Preview(_model);
            _preview.setup(previewElem);

            var _titleElement = _playerElement.querySelector('.jw-title');
            _title = new Title(_model);
            _title.setup(_titleElement);

<<<<<<< HEAD
            // captions rendering
            _captionsRenderer = new CaptionsRenderer(_model);
            _captionsRenderer.setup(_playerElement.id, _model.get('captions'));

            // captions should be place behind controls, and not hidden when controls are hidden
            _playerElement.insertBefore(_captionsRenderer.element(), _title.element());
=======
            _logo = new Logo(_model);
            _logo.setup();
            _logo.setContainer(_playerElement);
            _logo.on(events.JWPLAYER_LOGO_CLICK, _logoClickHandler);
>>>>>>> 1f07cd43

            // captions rendering
            _captionsRenderer = new CaptionsRenderer(_model);
            _captionsRenderer.setup(_playerElement.id, _model.get('captions'));

            // captions should be place behind controls, and not hidden when controls are hidden
            _playerElement.insertBefore(_captionsRenderer.element(), _title.element());

            // Display Click and Double Click Handling
            displayClickHandler = clickHandlerHelper(_api, _model, _videoLayer);

<<<<<<< HEAD
            _model.change('controls', _onChangeControls);

            _model.change('flashBlocked', _onChangeFlashBlocked);
=======
            focusHelper = flagNoFocus(_playerElement);
            fullscreenHelpers = requestFullscreenHelper(_playerElement, document);

            _playerElement.addEventListener('focus', onFocus);
>>>>>>> 1f07cd43

            document.addEventListener('visibilitychange', onVisibilityChange);
            document.addEventListener('webkitvisibilitychange', onVisibilityChange);

            window.removeEventListener('resize', _responsiveListener);
            window.addEventListener('resize', _responsiveListener);
            window.removeEventListener('orientationchange', _responsiveListener);
            window.addEventListener('orientationchange', _responsiveListener);

            _model.on('change:state', (model, state) => {
                if (state === states.COMPLETE) {
                    _api.setFullscreen(false);
                }
            });
            _model.on('change:state', _stateHandler);
<<<<<<< HEAD
            _model.on('change:stretching', _onStretchChange);
=======
>>>>>>> 1f07cd43
            _model.on('change:fullscreen', _fullscreen);
            _model.on('change:errorEvent', _errorHandler);
            _model.on('change:hideAdsControls', function (model, val) {
                utils.toggleClass(_playerElement, 'jw-flag-ads-hide-controls', val);
            });
            // Native fullscreen (coming through from the provider)
            _model.mediaController.on('fullscreenchange', _fullscreenChangeHandler);

<<<<<<< HEAD
            _componentFadeListeners(_controlbar);
            _componentFadeListeners(_logo);

            var aspectratio = _model.get('aspectratio');
            if (aspectratio) {
                _setAspectMode(aspectratio);
=======
            _model.change('mediaModel', (model, mediaModel) => {
                mediaModel.change('mediaType', _onMediaTypeChange, this);
            });
            _model.change('skin', onSkinChange, this);
            _model.change('stretching', onStretchChange);
            _model.change('aspectratio', onAspectRatioChange);
            _model.change('flashBlocked', onFlashBlockedChange);

            var width = _model.get('width');
            var height = _model.get('height');
            _styles(_playerElement, {
                width: width.toString().indexOf('%') > 0 ? width : (width + 'px'),
                height: height.toString().indexOf('%') > 0 ? height : (height + 'px')
            });
            if (_isIE) {
                utils.addClass(_playerElement, 'jw-ie');
            }
            // Hide control elements until skin is loaded
            if (_model.get('skin-loading') === true) {
                utils.addClass(_playerElement, 'jw-flag-skin-loading');
                _model.once('change:skin-loading', function () {
                    utils.removeClass(_playerElement, 'jw-flag-skin-loading');
                });
>>>>>>> 1f07cd43
            }
            this.handleColorOverrides();
            // adds video tag to video layer
            _model.set('mediaContainer', _videoLayer);
            _model.set('iFrame', utils.isIframe());
            _model.set('activeTab', activeTab());

            this.isSetup = true;
            _model.set('viewSetup', true);
            _model.set('inDom', document.body.contains(_playerElement));
        };

        this.init = function() {
            _resize(_model.get('width'), _model.get('height'));
            _stateHandler(_instreamModel || _model);
            _lastWidth = _lastHeight = null;
            _setContainerDimensions();
        };

        function clickHandlerHelper(api, model, videoLayer) {
            const clickHandler = new ClickHandler(model, videoLayer, { useHover: true });
            clickHandler.on({
                click: () => {
                    _this.trigger(events.JWPLAYER_DISPLAY_CLICK);
                    if (_controls) {
                        api.play(reasonInteraction());
                    }
                },
                tap: () => {
                    _this.trigger(events.JWPLAYER_DISPLAY_CLICK);
                    const state = model.get('state');

                    if (_controls &&
                        ((state === states.IDLE || state === states.COMPLETE) ||
                        (_instreamModel && _instreamModel.get('state') === states.PAUSED))) {
                        api.play(reasonInteraction());
                    }
                    if (state === states.PAUSED) {
                        // Toggle visibility of the controls when tapping the media
                        // Do not add mobile toggle "jw-flag-controls-hidden" in these cases
                        if (_instreamModel ||
                            model.get('castActive') ||
                            (model.mediaModel && model.mediaModel.get('mediaType') === 'audio')) {
                            return;
                        }
                        utils.toggleClass(_playerElement, 'jw-flag-controls-hidden');
                        _captionsRenderer.renderCues(true);
                    } else if (_controls) {
                        if (!_controls.showing) {
                            _controls.userActive();
                        } else {
                            _controls.userInactive();
                        }
                    }
                },
                doubleClick: () => api.setFullscreen(),
                move: () => _controls && _controls.userActive(),
                over: () => _controls && _controls.userActive()
            });
            return clickHandler;
        }

        function onSkinChange(model, newSkin) {
            utils.replaceClass(_playerElement, /jw-skin-\S+/, newSkin ? ('jw-skin-' + newSkin) : '');
        }

        function onStretchChange(model, newVal) {
            utils.replaceClass(_playerElement, /jw-stretch-\S+/, 'jw-stretch-' + newVal);
        }

        function onAspectRatioChange(model, aspectratio) {
            utils.toggleClass(_playerElement, 'jw-flag-aspect-mode', !!aspectratio);
            var aspectRatioContainer = _playerElement.querySelector('.jw-aspect');
            _styles(aspectRatioContainer, {
                paddingTop: aspectratio || null
            });
        }

        function onFlashBlockedChange(model, isBlocked) {
            if (isBlocked) {
                if (_controls && _controls.rightClickMenu) {
                    _controls.rightClickMenu.destroy();
                }
                utils.addClass(_playerElement, 'jw-flag-flash-blocked');
            } else {
                if (_controls && _controls.rightClickMenu) {
                    _controls.rightClickMenu.setup(_model, _playerElement, _playerElement);
                }
                utils.removeClass(_playerElement, 'jw-flag-flash-blocked');
            }
        }

        function _logoClickHandler(evt) {
            if (!evt.link) {
                // _togglePlay();
                if (_model.get('controls')) {
                    _api.play(reasonInteraction());
                }
            } else {
                _api.pause(true, reasonInteraction());
                _api.setFullscreen(false);
                window.open(evt.link, evt.linktarget);
            }
        }

        var _onChangeControls = function (model, bool) {
            if (bool) {
                // ignore model that triggered this event and use current state model
                _stateHandler(_instreamModel || _model);
            }

            utils.toggleClass(_playerElement, 'jw-flag-controls-disabled', !bool);
        };

        this.addControls = function (controls) {
            _controls = controls;

<<<<<<< HEAD
        function _setupControls() {
=======
>>>>>>> 1f07cd43
            var overlaysElement = _playerElement.querySelector('.jw-overlays');
            overlaysElement.addEventListener('mousemove', _userActivityCallback);

            controls.on('uiActivity', function(/* showing */) {
                _captionsRenderer.renderCues(true);
            });

            _logo.setContainer(controls.right);

            controls.enable(_api, _model);
            controls.addActiveListeners(_logo.element());

            _model.on('change:scrubbing', _stateHandler);
            _model.change('streamType', _setLiveMode, this);

<<<<<<< HEAD
            // Touch UI mode when we're on mobile and we have a percentage height or we can fit the large UI in
            height = _model.get('height');
            if (_isMobile && (typeof height === 'string' || height >= CONTOLBAR_ONLY_HEIGHT)) {
                utils.addClass(_playerElement, 'jw-flag-touch');
            } else {
                _rightClickMenu = new RightClick();
                _rightClickMenu.setup(_model, _playerElement, _playerElement);
=======
            // refresh breakpoint and timeslider classes
            if (_lastHeight) {
                _setContainerDimensions();
>>>>>>> 1f07cd43
            }
        };

        this.removeControls = function () {
            _logo.setContainer(_playerElement);

            if (_controls) {
                _controls.removeActiveListeners(_logo.element());
                _controls.disable();
                _controls = null;
            }

            var overlay = document.querySelector('.jw-overlays');
            if (overlay) {
                overlay.removeEventListener('mousemove', _userActivityCallback);
            }

            utils.removeClass(_playerElement, 'jw-flag-touch');
            utils.clearCss(_model.get('id'));

<<<<<<< HEAD
            _playerElement.addEventListener('focus', handleFocus);
            _playerElement.addEventListener('blur', handleBlur);
            _playerElement.addEventListener('keydown', handleKeydown);
            _playerElement.onmousedown = handleMouseDown;
            _playerElement.onmouseup = handleMouseUp;

            _model.change('duration', _setLiveMode, this);
        }
=======
            cancelAnimationFrame(_previewDisplayStateTimeout);
            clearTimeout(_resizeMediaTimeout);
        };
>>>>>>> 1f07cd43

        var _destroyControls = function () {
            var overlay = document.querySelector('.jw-overlays');
            if (overlay) {
                overlay.removeEventListener('mousemove', _userActivityCallback);
            }

            if (_displayClickHandler) {
                _displayClickHandler.off();
                _displayClickHandler = null;
            }

            if (_dock) {
                _dock = null;
            }

            if (_logo) {
                _logo.destroy();
                _logo = null;
            }

            if (_rightClickMenu) {
                _rightClickMenu.destroy();
            }

            _playerElement.removeEventListener('focus', handleFocus);
            _playerElement.removeEventListener('blur', handleBlur);
            _playerElement.removeEventListener('keydown', handleKeydown);
            _playerElement.onmousedown = null;
            _playerElement.onmouseup = null;

            utils.removeClass(_playerElement, 'jw-flag-touch');
            utils.clearCss(_model.get('id'));

            clearTimeout(_previewDisplayStateTimeout);
            clearTimeout(_resizeMediaTimeout);
            clearTimeout(_controlsTimeout);
        };

        // Perform the switch to fullscreen
        var _fullscreen = function (model, state) {

            // If it supports DOM fullscreen
            var provider = _model.getVideo();

            // Unmute the video so volume can be adjusted with native controls in fullscreen
            if (state && _controls && _model.get('autostartMuted')) {
                _controls.unmuteAutoplay(_api, _model);
            }

            if (fullscreenHelpers.supportsDomFullscreen()) {
                if (state) {
                    fullscreenHelpers.requestFullscreen();
                } else {
                    fullscreenHelpers.exitFullscreen();
                }
                _toggleDOMFullscreen(_playerElement, state);
            } else if (_isIE) {
                _toggleDOMFullscreen(_playerElement, state);
            } else {
                // else use native fullscreen
                if (_instreamModel && _instreamModel.getVideo()) {
                    _instreamModel.getVideo().setFullscreen(state);
                }
                provider.setFullscreen(state);
            }
            // pass fullscreen state to Flash provider
            // provider.getName() is the same as _api.getProvider() or _model.get('provider')
            if (provider && provider.getName().name.indexOf('flash') === 0) {
                provider.setFullscreen(state);
            }
        };

        function _resize(playerWidth, playerHeight, resetAspectMode) {
            var playerStyle = {
                width: playerWidth
            };

            // when jwResize is called remove aspectMode and force layout
            resetAspectMode = !!resetAspectMode;
            if (resetAspectMode) {
                _model.set('aspectratio', null);
<<<<<<< HEAD
                _setAspectMode(null);
=======
>>>>>>> 1f07cd43
                playerStyle.display = 'block';
            }

            if (utils.exists(playerWidth) && utils.exists(playerHeight)) {
                _model.set('width', playerWidth);
                _model.set('height', playerHeight);
            }

            if (!_model.get('aspectratio')) {
                playerStyle.height = playerHeight;
            }

            _styles(_playerElement, playerStyle);
<<<<<<< HEAD

            _checkAudioMode(playerHeight);
=======
>>>>>>> 1f07cd43

            // pass width, height from jwResize if present
            _resizeMedia(playerWidth, playerHeight);
        }

<<<<<<< HEAD
        function _setAspectMode(aspectratio) {
            utils.toggleClass(_playerElement, 'jw-flag-aspect-mode', !!aspectratio);
            var aspectRatioContainer = _playerElement.querySelector('.jw-aspect');
            _styles(aspectRatioContainer, {
                paddingTop: aspectratio || null
            });
        }


        function _checkAudioMode(playerHeight) {
            var audioMode = _isAudioMode(playerHeight);
            if (_controlbar) {
                if (!audioMode) {
                    _stateHandler(_instreamModel || _model);
                }
            }
            _model.set('audioMode', audioMode);
        }

        function _isAudioMode(playerHeight) {
            if (_model.get('aspectratio')) {
                return false;
            }
            if (_.isString(playerHeight) && playerHeight.indexOf('%') > -1) {
                return false;
            }

            // Coerce into Number (don't parse out CSS units)
            var checkHeight = (playerHeight * 1) || null;
            checkHeight = (_.isNumber(checkHeight) ? checkHeight : _model.get('containerHeight'));
            if (!checkHeight) {
                return false;
            }

            return _isControlBarOnly(checkHeight);
        }

        function _isControlBarOnly(verticalPixels) {
            // 1.75 so there's a little wiggle room on mobile for the large UI to fit in
            return verticalPixels && verticalPixels <= CONTOLBAR_ONLY_HEIGHT;
        }

=======
>>>>>>> 1f07cd43
        function _resizeMedia(mediaWidth, mediaHeight) {
            if (!mediaWidth || isNaN(1 * mediaWidth)) {
                if (!_videoLayer) {
                    return;
                }
                mediaWidth = _lastWidth || _videoLayer.clientWidth;
            }
            if (!mediaHeight || isNaN(1 * mediaHeight)) {
                if (!_videoLayer) {
                    return;
                }
                mediaHeight = _lastHeight || _videoLayer.clientHeight;
            }

            if (_preview) {
                _preview.resize(mediaWidth, mediaHeight, _model.get('stretching'));
            }

            var provider = _model.getVideo();
            if (!provider) {
                return;
            }
            var transformScale = provider.resize(mediaWidth, mediaHeight, _model.get('stretching'));

            // poll resizing if video is transformed
            if (transformScale) {
                clearTimeout(_resizeMediaTimeout);
                _resizeMediaTimeout = setTimeout(_resizeMedia, 250);
            }
        }

        this.resize = function (playerWidth, playerHeight) {
            var resetAspectMode = true;
            _resize(playerWidth, playerHeight, resetAspectMode);
            _setContainerDimensions();
        };
        this.resizeMedia = _resizeMedia;

        /**
         * Return whether or not we're in native fullscreen
         */
        function _isNativeFullscreen() {
            if (fullscreenHelpers.supportsDomFullscreen()) {
                var fsElement = fullscreenHelpers.fullscreenElement();
                return !!(fsElement && fsElement.id === _model.get('id'));
            }
            // if player element view fullscreen not available, return video fullscreen state
            return _instreamModel ? _instreamModel.getVideo().getFullScreen() :
                _model.getVideo().getFullScreen();
        }


        function _fullscreenChangeHandler(event) {
            var modelState = _model.get('fullscreen');
            var newState = (event.jwstate !== undefined) ? event.jwstate : _isNativeFullscreen();

            // If fullscreen was triggered by something other than the player
            //  then we want to sync up our internal state
            if (modelState !== newState) {
                _model.set('fullscreen', newState);
            }

            _responsiveListener();
            clearTimeout(_resizeMediaTimeout);
            _resizeMediaTimeout = setTimeout(_resizeMedia, 200);
        }

        function _toggleDOMFullscreen(playerElement, fullscreenState) {
            if (fullscreenState) {
                utils.addClass(playerElement, 'jw-flag-fullscreen');
                _styles(document.body, {
                    'overflow-y': 'hidden'
                });

                // On going fullscreen we want the control bar to fade after a few seconds
                if (_controls) {
                    _controls.userActive();
                }
            } else {
                utils.removeClass(playerElement, 'jw-flag-fullscreen');
                _styles(document.body, {
                    'overflow-y': ''
                });
            }

            _resizeMedia();
            _responsiveListener();
        }

<<<<<<< HEAD
        function _userInactive() {
            _showing = false;

            clearTimeout(_controlsTimeout);
            if (_controlbar) {
                _controlbar.hideComponents();
            }
            utils.addClass(_playerElement, 'jw-flag-user-inactive');
            _captionsRenderer.renderCues(true);
        }

=======
>>>>>>> 1f07cd43
        function _userActivityCallback(/* event */) {
            _controls.userActive();
        }

        function _onMediaTypeChange(model, val) {
            var isAudioFile = (val === 'audio');
            var provider = _model.getVideo();
            var isFlash = (provider && provider.getName().name.indexOf('flash') === 0);

            utils.toggleClass(_playerElement, 'jw-flag-media-audio', isAudioFile);

            if (isAudioFile && !isFlash) {
                // Put the preview element before the media element in order to display browser captions
                _playerElement.insertBefore(_preview.el, _videoLayer);
            } else {
                // Put the preview element before the captions element to display captions with the captions renderer
                _playerElement.insertBefore(_preview.el, _captionsRenderer.element());
            }
        }

        function _setLiveMode(model, streamType) {
            if (!_instreamModel) {
                var live = (streamType === 'LIVE');
                utils.toggleClass(_playerElement, 'jw-flag-live', live);
                _this.setAltText((live) ? model.get('localization').liveBroadcast : '');
            }
        }

        function _errorHandler(model, evt) {
            if (!evt) {
                _title.playlistItem(model, model.get('playlistItem'));
                return;
            }
            if (evt.name) {
                _title.updateText(evt.name, evt.message);
            } else {
                _title.updateText(evt.message, '');
            }
        }

        function _updateStateClass() {
            utils.replaceClass(_playerElement, /jw-state-\S+/, 'jw-state-' + _playerState);
        }

        function _stateHandler(model) {
            if (!_model.get('viewSetup')) {
                return;
            }

            _playerState = model.get('state');

            var instreamState = null;
            if (_instreamModel) {
                instreamState = _playerState;
            }
            if (_controls) {
                _controls.instreamState = instreamState;
            }

            // Throttle all state change UI updates except for play to prevent iOS 10 animation bug
            cancelAnimationFrame(_previewDisplayStateTimeout);

            if (_playerState === states.PLAYING) {
                _stateUpdate(model, _playerState);
            } else {
                _previewDisplayStateTimeout = requestAnimationFrame(function () {
                    _stateUpdate(model, _playerState);
                });
            }
            if (_playerState !== states.PAUSED && utils.hasClass(_playerElement, 'jw-flag-controls-hidden')) {
                utils.removeClass(_playerElement, 'jw-flag-controls-hidden');
            }
        }

        function _stateUpdate(model, state) {
            utils.toggleClass(_playerElement, 'jw-flag-dragging', model.get('scrubbing'));
            _updateStateClass();

            // player display
            switch (state) {
                case states.PLAYING:
                    _resizeMedia();
                    break;
                default:
                    break;
            }
        }

        function onFocus() {
            // On tab-focus, show the control bar for a few seconds
            if (_controls && !_instreamModel && !_isMobile) {
                _controls.userActive();
            }
        }

        function onVisibilityChange() {
            _model.set('activeTab', activeTab());
        }

        this.setupInstream = function (instreamModel) {
            this.instreamModel = _instreamModel = instreamModel;
            _instreamModel.on('change:controls', _onChangeControls, this);
            _instreamModel.on('change:state', _stateHandler, this);

            utils.addClass(_playerElement, 'jw-flag-ads');

            // Call Controls.userActivity to display the UI temporarily for the start of the ad
            if (_controls) {
                _controls.userActive();
            }
        };

        this.setAltText = function (text) {
<<<<<<< HEAD
            if (_controlbar) {
                _controlbar.setAltText(text);
            }
=======
            _model.set('altText', text);
>>>>>>> 1f07cd43
        };

        this.destroyInstream = function () {
            if (_instreamModel) {
                _instreamModel.off(null, null, this);
                _instreamModel = null;
            }
            this.setAltText('');
            utils.removeClass(_playerElement, ['jw-flag-ads', 'jw-flag-ads-hide-controls']);
            _model.set('hideAdsControls', false);
            if (_model.getVideo) {
                var provider = _model.getVideo();
                provider.setContainer(_videoLayer);
            }
            _setLiveMode(_model, _model.get('streamType'));
            // reset display click handler
            displayClickHandler.revertAlternateClickHandlers();
        };

        this.addCues = function (cues) {
            _model.set('cues', cues);
        };

        this.clickHandler = function () {
            return displayClickHandler;
        };

        this.getContainer = this.element = function () {
            return _playerElement;
        };

        this.controlsContainer = function() {
            if (_controls) {
                return _controls.element;
            }
            // return controls stand-in element not in DOM
            return document.createElement('div');
        };

        this.getSafeRegion = function (includeCB) {
            var bounds = {
                x: 0,
                y: 0,
                width: _lastWidth || 0,
                height: _lastHeight || 0
            };

            if (_controls) {
                // If we are using a dock, subtract that from the top
                var dockButtons = _model.get('dock');
                if (dockButtons && dockButtons.length) {
                    bounds.y = _controls.dock.element().clientHeight;
                    bounds.height -= bounds.y;
                }

                // Subtract controlbar from the bottom when using one
                includeCB = includeCB || !utils.exists(includeCB);
                if (includeCB) {
                    bounds.height -= _controls.controlbar.element().clientHeight;
                }
            }

            return bounds;
        };

        this.setCaptions = function (captionsStyle) {
            _captionsRenderer.clear();
            _captionsRenderer.setup(_model.get('id'), captionsStyle);
            _captionsRenderer.resize();
        };

        this.addControls = function (controls) {
            _controls = controls;
            _controls.enable();
            _controlsLayer = _controls.getElement();
            _setupControls();
        };

        this.removeControls = function () {
            _controls.disable();
            _destroyControls();
        };

        this.destroy = function () {
            this.isSetup = false;
            this.off();
            cancelAnimationFrame(_previewDisplayStateTimeout);
            clearTimeout(_resizeMediaTimeout);
            window.removeEventListener('resize', _responsiveListener);
            window.removeEventListener('orientationchange', _responsiveListener);
            document.removeEventListener('visibilitychange', onVisibilityChange);
            _playerElement.removeEventListener('focus', onFocus);
            if (focusHelper) {
                focusHelper.destroy();
                focusHelper = null;
            }
            if (fullscreenHelpers) {
                fullscreenHelpers.destroy();
                fullscreenHelpers = null;
            }
            if (displayClickHandler) {
                displayClickHandler.destroy();
                displayClickHandler = null;
            }
            if (_model.mediaController) {
                _model.mediaController.off('fullscreenchange', _fullscreenChangeHandler);
            }
            if (_controls) {
                _controls.disable();
            }

            if (_instreamModel) {
                this.destroyInstream();
            }
            if (_logo) {
                _logo.destroy();
                _logo = null;
            }
            utils.clearCss(_model.get('id'));
        };
    };
});<|MERGE_RESOLUTION|>--- conflicted
+++ resolved
@@ -28,14 +28,6 @@
     var cancelAnimationFrame = raf.cancelAnimationFrame;
 
     return function View(_api, _model) {
-<<<<<<< HEAD
-        var _playerElement;
-        var _controls;
-        var _controlsLayer;
-        var _controlsTimeout = -1;
-        var _timeoutDuration = _isMobile ? 4000 : 2000;
-        var CONTOLBAR_ONLY_HEIGHT = 44;
-=======
         var _this = _.extend(this, Events, {
             isSetup: false,
             api: _api,
@@ -43,7 +35,6 @@
         });
 
         var _playerElement = utils.createElement(playerTemplate({ id: _model.get('id') }));
->>>>>>> 1f07cd43
         var _videoLayer;
         var _preview;
         var _title;
@@ -254,22 +245,6 @@
         };
 
         this.setup = function () {
-<<<<<<< HEAD
-
-            this.handleColorOverrides();
-
-            // Hide control elements until skin is loaded
-            if (_model.get('skin-loading') === true) {
-                utils.addClass(_playerElement, 'jw-flag-skin-loading');
-                _model.once('change:skin-loading', function () {
-                    utils.removeClass(_playerElement, 'jw-flag-skin-loading');
-                });
-            }
-
-            _model.change('skin', this.onChangeSkin, this);
-
-=======
->>>>>>> 1f07cd43
             _videoLayer = _playerElement.querySelector('.jw-media');
 
             var previewElem = _playerElement.querySelector('.jw-preview');
@@ -280,19 +255,10 @@
             _title = new Title(_model);
             _title.setup(_titleElement);
 
-<<<<<<< HEAD
-            // captions rendering
-            _captionsRenderer = new CaptionsRenderer(_model);
-            _captionsRenderer.setup(_playerElement.id, _model.get('captions'));
-
-            // captions should be place behind controls, and not hidden when controls are hidden
-            _playerElement.insertBefore(_captionsRenderer.element(), _title.element());
-=======
             _logo = new Logo(_model);
             _logo.setup();
             _logo.setContainer(_playerElement);
             _logo.on(events.JWPLAYER_LOGO_CLICK, _logoClickHandler);
->>>>>>> 1f07cd43
 
             // captions rendering
             _captionsRenderer = new CaptionsRenderer(_model);
@@ -304,16 +270,10 @@
             // Display Click and Double Click Handling
             displayClickHandler = clickHandlerHelper(_api, _model, _videoLayer);
 
-<<<<<<< HEAD
-            _model.change('controls', _onChangeControls);
-
-            _model.change('flashBlocked', _onChangeFlashBlocked);
-=======
             focusHelper = flagNoFocus(_playerElement);
             fullscreenHelpers = requestFullscreenHelper(_playerElement, document);
 
             _playerElement.addEventListener('focus', onFocus);
->>>>>>> 1f07cd43
 
             document.addEventListener('visibilitychange', onVisibilityChange);
             document.addEventListener('webkitvisibilitychange', onVisibilityChange);
@@ -329,10 +289,6 @@
                 }
             });
             _model.on('change:state', _stateHandler);
-<<<<<<< HEAD
-            _model.on('change:stretching', _onStretchChange);
-=======
->>>>>>> 1f07cd43
             _model.on('change:fullscreen', _fullscreen);
             _model.on('change:errorEvent', _errorHandler);
             _model.on('change:hideAdsControls', function (model, val) {
@@ -341,14 +297,6 @@
             // Native fullscreen (coming through from the provider)
             _model.mediaController.on('fullscreenchange', _fullscreenChangeHandler);
 
-<<<<<<< HEAD
-            _componentFadeListeners(_controlbar);
-            _componentFadeListeners(_logo);
-
-            var aspectratio = _model.get('aspectratio');
-            if (aspectratio) {
-                _setAspectMode(aspectratio);
-=======
             _model.change('mediaModel', (model, mediaModel) => {
                 mediaModel.change('mediaType', _onMediaTypeChange, this);
             });
@@ -372,7 +320,6 @@
                 _model.once('change:skin-loading', function () {
                     utils.removeClass(_playerElement, 'jw-flag-skin-loading');
                 });
->>>>>>> 1f07cd43
             }
             this.handleColorOverrides();
             // adds video tag to video layer
@@ -490,10 +437,6 @@
         this.addControls = function (controls) {
             _controls = controls;
 
-<<<<<<< HEAD
-        function _setupControls() {
-=======
->>>>>>> 1f07cd43
             var overlaysElement = _playerElement.querySelector('.jw-overlays');
             overlaysElement.addEventListener('mousemove', _userActivityCallback);
 
@@ -509,19 +452,9 @@
             _model.on('change:scrubbing', _stateHandler);
             _model.change('streamType', _setLiveMode, this);
 
-<<<<<<< HEAD
-            // Touch UI mode when we're on mobile and we have a percentage height or we can fit the large UI in
-            height = _model.get('height');
-            if (_isMobile && (typeof height === 'string' || height >= CONTOLBAR_ONLY_HEIGHT)) {
-                utils.addClass(_playerElement, 'jw-flag-touch');
-            } else {
-                _rightClickMenu = new RightClick();
-                _rightClickMenu.setup(_model, _playerElement, _playerElement);
-=======
             // refresh breakpoint and timeslider classes
             if (_lastHeight) {
                 _setContainerDimensions();
->>>>>>> 1f07cd43
             }
         };
 
@@ -542,20 +475,9 @@
             utils.removeClass(_playerElement, 'jw-flag-touch');
             utils.clearCss(_model.get('id'));
 
-<<<<<<< HEAD
-            _playerElement.addEventListener('focus', handleFocus);
-            _playerElement.addEventListener('blur', handleBlur);
-            _playerElement.addEventListener('keydown', handleKeydown);
-            _playerElement.onmousedown = handleMouseDown;
-            _playerElement.onmouseup = handleMouseUp;
-
-            _model.change('duration', _setLiveMode, this);
-        }
-=======
             cancelAnimationFrame(_previewDisplayStateTimeout);
             clearTimeout(_resizeMediaTimeout);
         };
->>>>>>> 1f07cd43
 
         var _destroyControls = function () {
             var overlay = document.querySelector('.jw-overlays');
@@ -638,10 +560,6 @@
             resetAspectMode = !!resetAspectMode;
             if (resetAspectMode) {
                 _model.set('aspectratio', null);
-<<<<<<< HEAD
-                _setAspectMode(null);
-=======
->>>>>>> 1f07cd43
                 playerStyle.display = 'block';
             }
 
@@ -655,61 +573,11 @@
             }
 
             _styles(_playerElement, playerStyle);
-<<<<<<< HEAD
-
-            _checkAudioMode(playerHeight);
-=======
->>>>>>> 1f07cd43
 
             // pass width, height from jwResize if present
             _resizeMedia(playerWidth, playerHeight);
         }
 
-<<<<<<< HEAD
-        function _setAspectMode(aspectratio) {
-            utils.toggleClass(_playerElement, 'jw-flag-aspect-mode', !!aspectratio);
-            var aspectRatioContainer = _playerElement.querySelector('.jw-aspect');
-            _styles(aspectRatioContainer, {
-                paddingTop: aspectratio || null
-            });
-        }
-
-
-        function _checkAudioMode(playerHeight) {
-            var audioMode = _isAudioMode(playerHeight);
-            if (_controlbar) {
-                if (!audioMode) {
-                    _stateHandler(_instreamModel || _model);
-                }
-            }
-            _model.set('audioMode', audioMode);
-        }
-
-        function _isAudioMode(playerHeight) {
-            if (_model.get('aspectratio')) {
-                return false;
-            }
-            if (_.isString(playerHeight) && playerHeight.indexOf('%') > -1) {
-                return false;
-            }
-
-            // Coerce into Number (don't parse out CSS units)
-            var checkHeight = (playerHeight * 1) || null;
-            checkHeight = (_.isNumber(checkHeight) ? checkHeight : _model.get('containerHeight'));
-            if (!checkHeight) {
-                return false;
-            }
-
-            return _isControlBarOnly(checkHeight);
-        }
-
-        function _isControlBarOnly(verticalPixels) {
-            // 1.75 so there's a little wiggle room on mobile for the large UI to fit in
-            return verticalPixels && verticalPixels <= CONTOLBAR_ONLY_HEIGHT;
-        }
-
-=======
->>>>>>> 1f07cd43
         function _resizeMedia(mediaWidth, mediaHeight) {
             if (!mediaWidth || isNaN(1 * mediaWidth)) {
                 if (!_videoLayer) {
@@ -799,20 +667,6 @@
             _responsiveListener();
         }
 
-<<<<<<< HEAD
-        function _userInactive() {
-            _showing = false;
-
-            clearTimeout(_controlsTimeout);
-            if (_controlbar) {
-                _controlbar.hideComponents();
-            }
-            utils.addClass(_playerElement, 'jw-flag-user-inactive');
-            _captionsRenderer.renderCues(true);
-        }
-
-=======
->>>>>>> 1f07cd43
         function _userActivityCallback(/* event */) {
             _controls.userActive();
         }
@@ -926,13 +780,7 @@
         };
 
         this.setAltText = function (text) {
-<<<<<<< HEAD
-            if (_controlbar) {
-                _controlbar.setAltText(text);
-            }
-=======
             _model.set('altText', text);
->>>>>>> 1f07cd43
         };
 
         this.destroyInstream = function () {
