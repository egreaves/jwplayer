define([
    'utils/helpers',
    'utils/underscore',
    'events/events',
    'events/states',
    'utils/embedswf',
    'providers/default',
    'utils/backbone.events'
], function(utils, _, events, states, EmbedSwf, DefaultProvider, Events) {
    var _providerId = 0;
    function getObjectId(playerId) {
        return playerId + '_swf_' + (_providerId++);
    }

    function FlashProvider(_playerId, _playerConfig) {
        // private properties
        var _container;
        var _swf;
        var _item = null;
        var _flashBlockedTimeout = -1;
        var _beforecompleted = false;
        var _currentQuality = -1;
        var _qualityLevels = null;
        var _currentAudioTrack = -1;
        var _audioTracks = null;
        var _flashProviderType;
        var _attached = true;
        var _fullscreen = false;

        var _ready = function() {
            return _swf && _swf.__ready;
        };

        var _flashCommand = function() {
            if(_swf) {
                _swf.triggerFlash.apply(_swf, arguments);
            }
        };

        var _customLabels = _getCustomLabels();

        /** Translate sources into quality levels, assigning custom levels if present. **/
        function _labelLevels(levels) {
            if (_customLabels) {
                for (var i = 0; i < levels.length; i++) {
                    var level = levels[i];
                    if (level.bitrate) {
                        // get label with nearest rate match
                        var sourceKBps = Math.round(level.bitrate / 1024);
                        level.label = _getNearestCustomLabel(sourceKBps);
                    }
                }
            }
        }

        function _getNearestCustomLabel(sourceKBps) {
            // get indexed value
            var label = _customLabels[sourceKBps];
            if (!label) {
                //find nearest
                var lastDiff = Infinity;
                var i = _customLabels.bitrates.length;
                while (i--) {
                    var diff = Math.abs(_customLabels.bitrates[i] - sourceKBps);
                    if (diff > lastDiff) {
                        break;
                    }
                    lastDiff = diff;
                }
                label = _customLabels.labels[_customLabels.bitrates[i + 1]];
                // index
                _customLabels[sourceKBps] = label;
            }
            return label;
        }

        /** Indexed Custom Labels **/
        function _getCustomLabels() {
            var hlsLabels =_playerConfig.hlslabels;
            if(!hlsLabels) {
                return null;
            }
            var labels = {};
            var bitrates = [];
            for (var bitrate in hlsLabels) {
                var key = parseFloat(bitrate);
                if (!isNaN(key)) {
                    var rateKBps = Math.round(key);
                    labels[rateKBps] = hlsLabels[bitrate];
                    bitrates.push(rateKBps);
                }
            }
            if (bitrates.length === 0) {
                return null;
            }
            bitrates.sort(function(a, b) {
                return a - b;
            });
            return {
                labels: labels,
                bitrates: bitrates
            };
        }

        _.extend(this, Events, {
                init: function(item) {
                    // if preload is none or autostart is true, do nothing
                    if (item.preload === 'none' || _playerConfig.autostart) {
                        return;
                    } else {
                        _item = item;
                    }
                },
                load: function(item) {
                    _item = item;
                    _beforecompleted = false;
                    this.setState(states.LOADING);
                    _flashCommand('load', item);
                    this.sendMediaType(item.sources);
                },
                play: function() {
                    _flashCommand('play');
                },
                pause: function() {
                    _flashCommand('pause');
                    this.setState(states.PAUSED);
                },
                stop: function() {
                    _flashCommand('stop');
                    _currentQuality = -1;
                    _item = null;
                    this.setState(states.IDLE);
                },
                seek: function(seekPos) {
                    _flashCommand('seek', seekPos);
                },
                volume: function(vol) {
                    if (!_.isNumber(vol)) {
                        return;
                    }
                    var volume = Math.min(Math.max(0, vol), 100);
                    if (_ready()) {
                        _flashCommand('volume', volume);
                    }
                },
                mute: function(mute) {
                    if (_ready()) {
                        _flashCommand('mute', mute);
                    }
                },
                setState: function() {
                    return DefaultProvider.setState.apply(this, arguments);
                },
                checkComplete: function() {
                    return _beforecompleted;
                },
                attachMedia: function() {
                    _attached = true;
                    // This is after a postroll completes
                    if (_beforecompleted) {
                        this.setState(states.COMPLETE);
                        this.trigger(events.JWPLAYER_MEDIA_COMPLETE);
                        _beforecompleted = false;
                    }
                },
                detachMedia: function() {
                    _attached = false;
                    return null;
                },

                getSwfObject : function(parent) {
                    var found = parent.getElementsByTagName('object')[0];
                    if (found) {
                        found.off(null, null, this);
                        return found;
                    }

                    return EmbedSwf.embed(_playerConfig.flashplayer, parent, getObjectId(_playerId),
                        _playerConfig.wmode);
                },

                getContainer: function() {
                    return _container;
                },

                setContainer: function(parent) {
                    if (_container === parent) {
                        // ignore instream's attempt to put provider back in it's place
                        return;
                    }
                    _container = parent;

                    _swf = this.getSwfObject(parent);

                    // The browser may block the flash object until user enables it
                    var _this = this;
<<<<<<< HEAD
                    _flashBlockedTimeout = setTimeout(function() { _this.trigger('flashBlocked'); }, 1000);
=======
                    _flashBlockedTimeout = setTimeout(function() {
                        _this.trigger('flashBlocked');
                    }, 2000);
>>>>>>> 738e054f
                    _swf.once('embedded', function() {
                        clearTimeout(_flashBlockedTimeout);
                        this.trigger('flashUnblocked');
                    }, this);

                    // listen to events sendEvented from flash
                    _swf.once('ready', function() {

                        // After plugins load, then execute commandqueue
                        _swf.once('pluginsLoaded', function() {
                            _swf.queueCommands = false;
                            _flashCommand('setupCommandQueue', _swf.__commandQueue);
                            _swf.__commandQueue = [];
                        });

                        // setup flash player
                        var config = _.extend({}, _playerConfig);
                        var result = _swf.triggerFlash('setup', config);
                        if (result === _swf) {
                            _swf.__ready = true;
                        } else {
                            this.trigger(events.JWPLAYER_MEDIA_ERROR, result);
                        }

<<<<<<< HEAD
                        // init if _item is defined
                        if (_item) {
                            _flashCommand('init', _item);
                        }

=======
                        _swf.__ready = true;
>>>>>>> 738e054f
                    }, this);

                    var forwardEventsWithData = [
                        events.JWPLAYER_MEDIA_META,
                        events.JWPLAYER_MEDIA_ERROR,
                        'subtitlesTracks',
                        'subtitlesTrackChanged',
                        'subtitlesTrackData'
                    ];

                    var forwardEventsWithDataDuration = [
                        events.JWPLAYER_MEDIA_BUFFER,
                        events.JWPLAYER_MEDIA_TIME
                    ];

                    var forwardEvents = [
                        events.JWPLAYER_MEDIA_BUFFER_FULL
                    ];

                    // jwplayer 6 flash player events (forwarded from AS3 Player, Controller, Model)
                    _swf.on(events.JWPLAYER_MEDIA_LEVELS, function(e) {
                        _labelLevels(e.levels);
                        _currentQuality = e.currentQuality;
                        _qualityLevels = e.levels;
                        this.trigger(e.type, e);
                    }, this);

                    _swf.on(events.JWPLAYER_MEDIA_LEVEL_CHANGED, function(e) {
                        _labelLevels(e.levels);
                        _currentQuality = e.currentQuality;
                        _qualityLevels = e.levels;
                        this.trigger(e.type, e);

                    }, this);

                    _swf.on(events.JWPLAYER_AUDIO_TRACKS, function(e) {
                        _currentAudioTrack = e.currentTrack;
                        _audioTracks = e.tracks;
                        this.trigger(e.type, e);
                    }, this);

                    _swf.on(events.JWPLAYER_AUDIO_TRACK_CHANGED, function(e) {
                        _currentAudioTrack = e.currentTrack;
                        _audioTracks = e.tracks;
                        this.trigger(e.type, e);
                    }, this);

                    _swf.on(events.JWPLAYER_PLAYER_STATE, function(e) {
                        var state = e.newstate;
                        if (state === states.IDLE) {
                            return;
                        }
                        this.setState(state);
                    }, this);

                    _swf.on(forwardEventsWithDataDuration.join(' '), function(e) {
                        if(e.duration === 'Infinity') {
                            e.duration = Infinity;
                        }
                        this.trigger(e.type, e);
                    }, this);

                    _swf.on(forwardEventsWithData.join(' '), function(e) {
                        this.trigger(e.type, e);
                    }, this);

                    _swf.on(forwardEvents.join(' '), function(e) {
                        this.trigger(e.type);
                    }, this);

                    _swf.on(events.JWPLAYER_MEDIA_BEFORECOMPLETE, function(e){
                        _beforecompleted = true;
                        this.trigger(e.type);
                        if(_attached === true) {
                            _beforecompleted = false;
                        }
                    }, this);

                    _swf.on(events.JWPLAYER_MEDIA_COMPLETE, function(e) {
                        if(!_beforecompleted){
                            this.setState(states.COMPLETE);
                            this.trigger(e.type);
                        }
                    }, this);

                    _swf.on(events.JWPLAYER_MEDIA_SEEK, function(e) {
                        this.trigger(events.JWPLAYER_MEDIA_SEEK, e);
                    }, this);

                    _swf.on('visualQuality', function(e) {
                        e.reason = e.reason || 'api'; // or 'user selected';
                        this.trigger('visualQuality', e);
                        this.trigger(events.JWPLAYER_PROVIDER_FIRST_FRAME, {});
                    }, this);

                    _swf.on(events.JWPLAYER_PROVIDER_CHANGED, function(e) {
                        _flashProviderType = e.message;
                        this.trigger(events.JWPLAYER_PROVIDER_CHANGED, e);
                    }, this);

                    _swf.on(events.JWPLAYER_ERROR, function(event) {
                        utils.log('Error playing media: %o %s', event.code, event.message, event);
                        this.trigger(events.JWPLAYER_MEDIA_ERROR, event);
                    }, this);

                    _swf.on('throttle', function(e) {
                        if (e.state === 'resume') {
                            this.trigger('flashUnblocked');
                        } else {
                            this.trigger('flashBlocked');
                        }
                    }, this);
                },
                remove: function() {
                    _currentQuality = -1;
                    _qualityLevels = null;
                    EmbedSwf.remove(_swf);
                },
                setVisibility: function(visible) {
                    visible = !!visible;
                    _container.style.opacity = visible ? 1:0;
                },
                resize: function(width, height, stretching) {
                    if (stretching) {
                        _flashCommand('stretch', stretching);
                    }
                },
                setControls: function(show) {
                    _flashCommand('setControls', show);
                },
                setFullscreen: function(value) {
                    _fullscreen = value;
                    _flashCommand('fullscreen', value);
                },
                getFullScreen: function() {
                    return _fullscreen;
                },
                setCurrentQuality: function(quality) {
                    _flashCommand('setCurrentQuality', quality);
                },
                getCurrentQuality: function() {
                    return _currentQuality;
                },
                setSubtitlesTrack: function(index) {
                    _flashCommand('setSubtitlesTrack', index);
                },
                getName: function() {
                    if (_flashProviderType) {
                        return { name : 'flash_' + _flashProviderType };
                    }
                    return { name : 'flash' };
                },
                getQualityLevels: function() {
                    return _qualityLevels || _item.sources;
                },
                getAudioTracks: function() {
                    return _audioTracks;
                },
                getCurrentAudioTrack : function () {
                    return _currentAudioTrack;
                },
                setCurrentAudioTrack : function(audioTrack) {
                    _flashCommand('setCurrentAudioTrack', audioTrack);
                },
                destroy: function() {
                    this.remove();
                    if (_swf) {
                        _swf.off();
                        _swf = null;
                    }
                    _container = null;
                    _item = null;
                    this.off();
                }
        });

        // Overwrite the event dispatchers to block on certain occasions
        this.trigger = function(type, args) {
            if (!_attached) {
                return;
            }
            return Events.trigger.call(this, type, args);
        };

    }


    // Register provider
    var F = function(){};
    F.prototype = DefaultProvider;
    FlashProvider.prototype = new F();

    return FlashProvider;
});<|MERGE_RESOLUTION|>--- conflicted
+++ resolved
@@ -194,13 +194,9 @@
 
                     // The browser may block the flash object until user enables it
                     var _this = this;
-<<<<<<< HEAD
-                    _flashBlockedTimeout = setTimeout(function() { _this.trigger('flashBlocked'); }, 1000);
-=======
                     _flashBlockedTimeout = setTimeout(function() {
                         _this.trigger('flashBlocked');
                     }, 2000);
->>>>>>> 738e054f
                     _swf.once('embedded', function() {
                         clearTimeout(_flashBlockedTimeout);
                         this.trigger('flashUnblocked');
@@ -225,15 +221,11 @@
                             this.trigger(events.JWPLAYER_MEDIA_ERROR, result);
                         }
 
-<<<<<<< HEAD
                         // init if _item is defined
                         if (_item) {
                             _flashCommand('init', _item);
                         }
 
-=======
-                        _swf.__ready = true;
->>>>>>> 738e054f
                     }, this);
 
                     var forwardEventsWithData = [
