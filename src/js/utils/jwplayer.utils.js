/**
 * Utility methods for the JW Player.
 * 
 * @author pablo
 * @version 6.0
 */
(function(jwplayer) {
	var DOCUMENT = document, 
		WINDOW = window, 
		NAVIGATOR = navigator, 
		UNDEFINED = "undefined", 
		STRING = "string", 
		OBJECT = "object",
		TRUE = true, 
		FALSE = false;
	
	//Declare namespace
	var utils = jwplayer.utils = function() {};

	/**
	 * Returns true if the value of the object is null, undefined or the empty
	 * string
	 * 
	 * @param a The variable to inspect
	 */
	utils.exists = function(item) {
		switch (typeof (item)) {
		case STRING:
			return (item.length > 0);
		case OBJECT:
			return (item !== null);
		case UNDEFINED:
			return FALSE;
		}
		return TRUE;
	};

	/** Used for styling dimensions in CSS -- return the string unchanged if it's a percentage width; add 'px' otherwise **/ 
	utils.styleDimension = function(dimension) {
		return dimension + (dimension.toString().indexOf("%") > 0 ? "" : "px");
	};
	
	/** Gets an absolute file path based on a relative filepath * */
	utils.getAbsolutePath = function(path, base) {
		if (!utils.exists(base)) {
			base = DOCUMENT.location.href;
		}
		if (!utils.exists(path)) {
			return;
		}
		if (isAbsolutePath(path)) {
			return path;
		}
		var protocol = base.substring(0, base.indexOf("://") + 3);
		var domain = base.substring(protocol.length, base.indexOf('/', protocol.length + 1));
		var patharray;
		if (path.indexOf("/") === 0) {
			patharray = path.split("/");
		} else {
			var basepath = base.split("?")[0];
			basepath = basepath.substring(protocol.length + domain.length + 1, basepath.lastIndexOf('/'));
			patharray = basepath.split("/").concat(path.split("/"));
		}
		var result = [];
		for ( var i = 0; i < patharray.length; i++) {
			if (!patharray[i] || !utils.exists(patharray[i]) || patharray[i] == ".") {
				continue;
			} else if (patharray[i] == "..") {
				result.pop();
			} else {
				result.push(patharray[i]);
			}
		}
		return protocol + domain + "/" + result.join("/");
	};

	function isAbsolutePath(path) {
		if (!utils.exists(path)) {
			return;
		}
		var protocol = path.indexOf("://");
		var queryparams = path.indexOf("?");
		return (protocol > 0 && (queryparams < 0 || (queryparams > protocol)));
	}

	/** Merges a list of objects **/
	utils.extend = function() {
		var args = Array.prototype.slice.call(arguments, 0);
		if (args.length > 1) {
			var objectToExtend = args[0],
				extendEach = function(element, arg) {
					if (arg !== undefined && arg !== null) {
						objectToExtend[element] = arg;
					}
				};
			for (var i = 1; i < args.length; i++) {
				utils.foreach(args[i], extendEach);
			}
			return objectToExtend;
		}
		return null;
	};

	/** Logger * */
	var console = window.console = window.console || {log: function(){}};
	utils.log = function() {
		var args = Array.prototype.slice.call(arguments, 0);
		if (typeof console.log === OBJECT) {
			console.log(args);
		} else {
			console.log.apply(console, args);
		}
	};

	var _userAgentMatch = utils.userAgentMatch = function(regex) {
		var agent = NAVIGATOR.userAgent.toLowerCase();
		return (agent.match(regex) !== null);
	};
	
	function _browserCheck(regex) {
		return function() {
			return _userAgentMatch(regex);
		};
	}

	// TODO: Rename "isIETrident" (true for all versions of IE) with "isIE" in 6.9
	utils.isIE = utils.isMSIE = _browserCheck(/msie/i);
	utils.isFF = _browserCheck(/firefox/i);
	utils.isChrome = _browserCheck(/chrome/i);
	utils.isIPod = _browserCheck(/iP(hone|od)/i);
	utils.isIPad = _browserCheck(/iPad/i);
	utils.isSafari602 = _browserCheck(/Macintosh.*Mac OS X 10_8.*6\.0\.\d* Safari/i);

	utils.isIETrident = function(version) {
		if (version) {
			version = parseFloat(version).toFixed(1);
			return _userAgentMatch(new RegExp('msie\\s*'+version+'|trident/.+rv:\\s*'+version, 'i'));
		}
		return _userAgentMatch(/msie|trident/i);
	};

	utils.isSafari = function() {
		return (_userAgentMatch(/safari/i) && !_userAgentMatch(/chrome/i) && !_userAgentMatch(/chromium/i) && !_userAgentMatch(/android/i));
	};

	/** Matches iOS devices **/
	utils.isIOS = function(version) {
		if (version) {
			return _userAgentMatch(new RegExp("iP(hone|ad|od).+\\sOS\\s"+version, "i"));
		}
		return _userAgentMatch(/iP(hone|ad|od)/i);
	};

	/** Matches Android devices **/	
	utils.isAndroidNative = function(version) {
		return utils.isAndroid(version, true);
	};

	utils.isAndroid = function(version, excludeChrome) {
		//Android Browser appears to include a user-agent string for Chrome/18
		if (excludeChrome && _userAgentMatch(/chrome\/[123456789]/i)) {
			return false;
		}
		if (version) {
			// make sure whole number version check ends with point '.'
			if (utils.isInt(version) && !/\./.test(version)) {
				version = ''+ version +'.';
			}
			return _userAgentMatch(new RegExp("Android\\s*"+version, "i"));
		}
		return _userAgentMatch(/Android/i);
	};

	/** Matches iOS and Android devices **/	
	utils.isMobile = function() {
		return utils.isIOS() || utils.isAndroid();
	};
	
	/** Save a setting **/
	utils.saveCookie = function(name, value) {
		DOCUMENT.cookie = "jwplayer." + name + "=" + value + "; path=/";
	};

	/** Retrieve saved  player settings **/
	utils.getCookies = function() {
		var jwCookies = {};
		var cookies = DOCUMENT.cookie.split('; ');
		for (var i=0; i<cookies.length; i++) {
			var split = cookies[i].split('=');
			if (split[0].indexOf("jwplayer.") === 0) {
				jwCookies[split[0].substring(9, split[0].length)] = split[1];
			}
		}
		return jwCookies;
	};

	utils.isInt = function(value) {
		return value % 1 === 0;
	};

	/** Returns the true type of an object * */
	utils.typeOf = function(value) {
		var typeofString = typeof value;
		if (typeofString === OBJECT) {
			if (!value) return "null";
			return (value instanceof Array) ? 'array' : typeofString;
		}
		return typeofString;
	};

	/* Normalizes differences between Flash and HTML5 internal players' event responses. */
	utils.translateEventResponse = function(type, eventProperties) {
		var translated = utils.extend({}, eventProperties);
		if (type == jwplayer.events.JWPLAYER_FULLSCREEN && !translated.fullscreen) {
			translated.fullscreen = (translated.message === "true");
			delete translated.message;
		} else if (typeof translated.data == OBJECT) {
			// Takes ViewEvent "data" block and moves it up a level
			var data = translated.data;
			delete translated.data;
			translated = utils.extend(translated, data);

		} else if (typeof translated.metadata == OBJECT) {
			utils.deepReplaceKeyName(translated.metadata, ["__dot__","__spc__","__dsh__","__default__"], ["."," ","-","default"]);
		}
		
		var rounders = ["position", "duration", "offset"];
		utils.foreach(rounders, function(rounder, val) {
			if (translated[val]) {
				translated[val] = Math.round(translated[val] * 1000) / 1000;
			}
		});
		
		return translated;
	};

	/**
	 * If the browser has flash capabilities, return the flash version 
	 */
	utils.flashVersion = function() {
		if (utils.isAndroid()) return 0;
		
		var plugins = NAVIGATOR.plugins, flash;
		
		try {
			if (plugins !== UNDEFINED) {
				flash = plugins['Shockwave Flash'];
				if (flash) {
					return parseInt(flash.description.replace(/\D+(\d+)\..*/, "$1"), 10);
				}
			}
		} catch(e) {
			// The above evaluation (plugins != undefined) messes up IE7
		}
		
		if (typeof WINDOW.ActiveXObject != UNDEFINED) {
			try {
				flash = new WINDOW.ActiveXObject("ShockwaveFlash.ShockwaveFlash");
				if (flash) {
					return parseInt(flash.GetVariable("$version").split(" ")[1].split(",")[0], 10);
				}
			} catch (err) {
			}
		}
		return 0;
	};


	/** Finds the location of jwplayer.js and returns the path **/
	utils.getScriptPath = function(scriptName) {
		var scripts = DOCUMENT.getElementsByTagName("script");
		for (var i=0; i<scripts.length; i++) {
			var src = scripts[i].src;
			if (src && src.indexOf(scriptName) >= 0) {
				return src.substr(0, src.indexOf(scriptName));
			}
		}
		return "";
	};

	/**
	 * Recursively traverses nested object, replacing key names containing a
	 * search string with a replacement string.
	 * 
	 * @param searchString
	 *            The string to search for in the object's key names
	 * @param replaceString
	 *            The string to replace in the object's key names
	 * @returns The modified object.
	 */
	utils.deepReplaceKeyName = function(obj, searchString, replaceString) {
		switch (jwplayer.utils.typeOf(obj)) {
		case "array":
			for ( var i = 0; i < obj.length; i++) {
				obj[i] = jwplayer.utils.deepReplaceKeyName(obj[i],
						searchString, replaceString);
			}
			break;
		case OBJECT:
			utils.foreach(obj, function(key, val) {
				var searches, replacements;
				if (searchString instanceof Array && replaceString instanceof Array) {
					if (searchString.length != replaceString.length)
						return;
					else {
						searches = searchString;
						replacements = replaceString;
					}
				} else {
					searches = [searchString];
					replacements = [replaceString];
				}
				var newkey = key;
				for (var i=0; i < searches.length; i++) {
					newkey = newkey.replace(new RegExp(searchString[i], "g"), replaceString[i]);
				}
				obj[newkey] = jwplayer.utils.deepReplaceKeyName(val, searchString, replaceString);
				if (key != newkey) {
					delete obj[key];
				}
			});
			break;
		}
		return obj;
	};
	
	
	/**
	 * Types of plugin paths
	 */
	var _pluginPathType = utils.pluginPathType = {
		ABSOLUTE : 0,
		RELATIVE : 1,
		CDN : 2
	};

	/*
	 * Test cases getPathType('hd') getPathType('hd-1') getPathType('hd-1.4')
	 * 
	 * getPathType('http://plugins.longtailvideo.com/5/hd/hd.swf')
	 * getPathType('http://plugins.longtailvideo.com/5/hd/hd-1.swf')
	 * getPathType('http://plugins.longtailvideo.com/5/hd/hd-1.4.swf')
	 * 
	 * getPathType('./hd.swf') getPathType('./hd-1.swf')
	 * getPathType('./hd-1.4.swf')
	 */
	utils.getPluginPathType = function(path) {
		if (typeof path != STRING) {
			return;
		}
		path = path.split("?")[0];
		var protocol = path.indexOf("://");
		if (protocol > 0) {
			return _pluginPathType.ABSOLUTE;
		}
		var folder = path.indexOf("/");
		var extension = utils.extension(path);
		if (protocol < 0 && folder < 0 && (!extension || !isNaN(extension))) {
			return _pluginPathType.CDN;
		}
		return _pluginPathType.RELATIVE;
	};

	
	/**
	 * Extracts a plugin name from a string
	 */
	utils.getPluginName = function(pluginName) {
		/** Regex locates the characters after the last slash, until it encounters a dash. **/
		return pluginName.replace(/^(.*\/)?([^-]*)-?.*\.(swf|js)$/, "$2");
	};

	/**
	 * Extracts a plugin version from a string
	 */
	utils.getPluginVersion = function(pluginName) {
		return pluginName.replace(/[^-]*-?([^\.]*).*$/, "$1");
	};

	/**
	 * Determines if a URL is a YouTube link
	 */
	utils.isYouTube = function(path) {
		return /^(http|\/\/).*(youtube\.com|youtu\.be)\/.+/.test(path);
	};
	
	/** 
	 * Returns a YouTube ID from a number of YouTube URL formats:
	 * 
	 * Matches the following YouTube URL types:
	 *  - http://www.youtube.com/watch?v=YE7VzlLtp-4
	 *  - http://www.youtube.com/watch?v=YE7VzlLtp-4&extra_param=123
	 *  - http://www.youtube.com/watch#!v=YE7VzlLtp-4
	 *  - http://www.youtube.com/watch#!v=YE7VzlLtp-4?extra_param=123&another_param=456
	 *  - http://www.youtube.com/v/YE7VzlLtp-4
	 *  - http://www.youtube.com/v/YE7VzlLtp-4?extra_param=123&another_param=456
	 *  - http://youtu.be/YE7VzlLtp-4
	 *  - http://youtu.be/YE7VzlLtp-4?extra_param=123&another_param=456
	 *  - YE7VzlLtp-4
	 **/
	utils.youTubeID = function(path) {
		try {
			// Left as a dense regular expression for brevity.  
			return (/v[=\/]([^?&]*)|youtu\.be\/([^?]*)|^([\w-]*)$/i).exec(path).slice(1).join('').replace("?", "");		
		} catch (e) {
			return "";
		}
	};

	/**
	 * Determines if a URL is an RTMP link
	 */
	utils.isRtmp = function(file,type) {
		return (file.indexOf("rtmp") === 0 || type == 'rtmp');
	};

	/**
	 * Iterates over an object and executes a callback function for each property (if it exists)
	 * This is a safe way to iterate over objects if another script has modified the object prototype
	 */
	utils.foreach = function(aData, fnEach) {
		var key, val;
		for (key in aData) {
			if (utils.typeOf(aData.hasOwnProperty) == "function") {
				if (aData.hasOwnProperty(key)) {
					val = aData[key];
					fnEach(key, val);
				}
			} else {
				// IE8 has a problem looping through XML nodes
				val = aData[key];
				fnEach(key, val);
			}
		}
	};

	/** Determines if the current page is HTTPS **/
	utils.isHTTPS = function() {
		return (WINDOW.location.href.indexOf("https") === 0);	
	};
	
	/** Gets the repository location **/
	utils.repo = function() {
		var repo = "http://p.jwpcdn.com/" + jwplayer.version.split(/\W/).splice(0, 2).join("/") + "/";
		
		try {
			if (utils.isHTTPS()) {
				repo = repo.replace("http://", "https://ssl.");
			}
		} catch(e) {}
		
		return repo;
	};
	
	/** Loads an XML file into a DOM object * */
	utils.ajax = function(xmldocpath, completecallback, errorcallback, donotparse) {
		var xmlhttp;
		// Hash tags should be removed from the URL since they can't be loaded in IE
		if (xmldocpath.indexOf("#") > 0) xmldocpath = xmldocpath.replace(/#.*$/, "");

		if (_isCrossdomain(xmldocpath) && utils.exists(WINDOW.XDomainRequest)) {
			// IE8 / 9
			xmlhttp = new WINDOW.XDomainRequest();
			xmlhttp.onload = _ajaxComplete(xmlhttp, xmldocpath, completecallback, errorcallback, donotparse);
			xmlhttp.ontimeout = xmlhttp.onprogress = function(){};
			xmlhttp.timeout = 5000;
		} else if (utils.exists(WINDOW.XMLHttpRequest)) {
			// Firefox, Chrome, Opera, Safari
			xmlhttp = new WINDOW.XMLHttpRequest();
			xmlhttp.onreadystatechange = _readyStateChangeHandler(xmlhttp, xmldocpath, completecallback, errorcallback,donotparse);
		} else {
			if (errorcallback) errorcallback("",xmldocpath,xmlhttp);
			return xmlhttp; 
		}
		if (xmlhttp.overrideMimeType) {
			xmlhttp.overrideMimeType('text/xml');
		}

		xmlhttp.onerror = _ajaxError(errorcallback, xmldocpath, xmlhttp);

		// make XDomainRequest asynchronous:
		setTimeout(function() {
			try {
				xmlhttp.open("GET", xmldocpath, TRUE);
				xmlhttp.send();
			} catch (error) {
				if (errorcallback) errorcallback(xmldocpath,xmldocpath,xmlhttp);
			}
		}, 0);

		return xmlhttp;
	};
	
	function _isCrossdomain(path) {
		return (path && path.indexOf('://') >= 0) &&
				(path.split('/')[2] != WINDOW.location.href.split('/')[2]);
	}
	
	function _ajaxError(errorcallback, xmldocpath, xmlhttp) {
		return function() {
			errorcallback("Error loading file", xmldocpath, xmlhttp);
		};
	}
	
	function _readyStateChangeHandler(xmlhttp, xmldocpath, completecallback, errorcallback, donotparse) {
		return function() {
			if (xmlhttp.readyState === 4) {
				switch (xmlhttp.status) {
				case 200:
					_ajaxComplete(xmlhttp, xmldocpath, completecallback, errorcallback, donotparse)();
					break;
				case 404:
					errorcallback("File not found",xmldocpath,xmlhttp);
				}
				
			}
		};
	}
	
	function _ajaxComplete(xmlhttp, xmldocpath, completecallback, errorcallback, donotparse) {
		return function() {
			// Handle the case where an XML document was returned with an incorrect MIME type.
			var xml, firstChild;
			if (donotparse) {
				completecallback(xmlhttp);
			} else {
				try {
					// This will throw an error on Windows Mobile 7.5.  We want to trigger the error so that we can move 
					// down to the next section
					xml = xmlhttp.responseXML;
					if (xml) {
						firstChild = xml.firstChild;
						if (xml.lastChild && xml.lastChild.nodeName === 'parsererror') {
							if (errorcallback) {
								errorcallback("Invalid XML",xmldocpath,xmlhttp);
							}
							return;
						}
					}
				} catch (e) {}
				if (xml && firstChild) {
					return completecallback(xmlhttp);
				}
				var parsedXML = utils.parseXML(xmlhttp.responseText);
				if (parsedXML && parsedXML.firstChild) {
					xmlhttp = utils.extend({}, xmlhttp, {responseXML:parsedXML});
				} else {
					if (errorcallback) {
						errorcallback(xmlhttp.responseText ? "Invalid XML" : xmldocpath, xmldocpath,xmlhttp);
					}
					return;
				}
				completecallback(xmlhttp);
			}
		};
	}
	
	/** Takes an XML string and returns an XML object **/
	utils.parseXML = function(input) {
		var parsedXML;
		try {
			// Parse XML in FF/Chrome/Safari/Opera
			if (WINDOW.DOMParser) {
				parsedXML = (new WINDOW.DOMParser()).parseFromString(input, "text/xml");
				if (parsedXML.childNodes && parsedXML.childNodes.length && parsedXML.childNodes[0].firstChild.nodeName == "parsererror") {
					return;
				}
			} else { 
				// Internet Explorer
				parsedXML = new WINDOW.ActiveXObject("Microsoft.XMLDOM");
				parsedXML.async = "false";
				parsedXML.loadXML(input);
			}
		} catch(e) {
			return;
		}
		return parsedXML;
	};
	
	/** Go through the playlist and choose a single playable type to play; remove sources of a different type **/
	utils.filterPlaylist = function(playlist, checkFlash, androidhls) {
		var pl = [], i, item, j, source;
		for (i=0; i < playlist.length; i++) {
			item = utils.extend({}, playlist[i]);
			item.sources = utils.filterSources(item.sources, FALSE, androidhls);
			if (item.sources.length > 0) {
				for (j = 0; j < item.sources.length; j++) {
					source = item.sources[j];
					if (!source.label) source.label = j.toString();
				}
				pl.push(item);
			}
		}
		
		// HTML5 filtering failed; try for Flash sources
		if (checkFlash && pl.length === 0) {
			for (i=0; i < playlist.length; i++) {
				item = utils.extend({}, playlist[i]);
				item.sources = utils.filterSources(item.sources, TRUE, androidhls);
				if (item.sources.length > 0) {
					for (j = 0; j < item.sources.length; j++) {
						source = item.sources[j];
						if (!source.label) source.label = j.toString();
					}
					pl.push(item);
				}
			}
		}
		return pl;
	};

	/** Filters the sources by taking the first playable type and eliminating sources of a different type **/
	utils.filterSources = function(sources, filterFlash, androidhls) {
		var selectedType, newSources, extensionmap = utils.extensionmap;
		if (sources) {
			newSources = [];
			for (var i=0; i<sources.length; i++) {
				var type = sources[i].type,
					file = sources[i].file;
				
				if (file) file = utils.trim(file);
				
				if (!type) {
					var extension = utils.extension(file);
					type = extensionmap.extType(extension);
					sources[i].type = type;
				}

				if (filterFlash) {
					if (jwplayer.embed.flashCanPlay(file, type)) {
						if (!selectedType) {
							selectedType = type;
						}
						if (type == selectedType) {
							newSources.push(utils.extend({}, sources[i]));
						}
					}
				} else {
<<<<<<< HEAD
					if (jwplayer.embed.html5CanPlay(file, type)) {
=======
					if (jwplayer.embed.html5CanPlay(file, type, androidhls)) {
>>>>>>> e3005b26
						if (!selectedType) {
							selectedType = type;
						}
						if (type == selectedType) {
							newSources.push(utils.extend({}, sources[i]));
						}
					}
				}
			}
		}
		return newSources;
	};
	
	/** Returns true if the type is playable in HTML5 **/
	utils.canPlayHTML5 = function(type) {
<<<<<<< HEAD
		if (utils.isAndroid()) {
			if (type == "hls" || type == "m3u" || type == "m3u8") {
				return FALSE;
			}
		}
		var mime = utils.extensionmap.types[type] || utils.extensionmap[type];
		if (mime && jwplayer.vid) {
			try {
				return jwplayer.vid.canPlayType(mime);
			} catch(e) {
				// log canPlayType exception
			}
		}
		return FALSE;
=======
		var mime = utils.extensionmap.types[type];
		return (!!mime && !!jwplayer.vid.canPlayType && !!jwplayer.vid.canPlayType(mime));
>>>>>>> e3005b26
	};

	/**
	 * Convert a time-representing string to a number.
	 *
	 * @param {String}	The input string. Supported are 00:03:00.1 / 03:00.1 / 180.1s / 3.2m / 3.2h
	 * @return {Number}	The number of seconds.
	 */
	utils.seconds = function(str) {
		str = str.replace(',', '.');
		var arr = str.split(':');
		var sec = 0;
		if (str.slice(-1) == 's') {
			sec = parseFloat(str);
		} else if (str.slice(-1) == 'm') {
			sec = parseFloat(str) * 60;
		} else if (str.slice(-1) == 'h') {
			sec = parseFloat(str) * 3600;
		} else if (arr.length > 1) {
			sec = parseFloat(arr[arr.length - 1]);
			sec += parseFloat(arr[arr.length - 2]) * 60;
			if (arr.length == 3) {
				sec += parseFloat(arr[arr.length - 3]) * 3600;
			}
		} else {
			sec = parseFloat(str);
		}
		return sec;
	};
	
	/**
	 * Basic serialization: string representations of booleans and numbers are
	 * returned typed
	 * 
	 * @param {String}
	 *            val String value to serialize.
	 * @return {Object} The original value in the correct primitive type.
	 */
	utils.serialize = function(val) {
		if (val === null) {
			return null;
		} else if (val.toString().toLowerCase() == 'true') {
			return TRUE;
		} else if (val.toString().toLowerCase() == 'false') {
			return FALSE;
		} else if (isNaN(Number(val)) || val.length > 5 || val.length === 0) {
			return val;
		} else {
			return Number(val);
		}
	};
	
})(jwplayer);<|MERGE_RESOLUTION|>--- conflicted
+++ resolved
@@ -636,11 +636,7 @@
 						}
 					}
 				} else {
-<<<<<<< HEAD
-					if (jwplayer.embed.html5CanPlay(file, type)) {
-=======
 					if (jwplayer.embed.html5CanPlay(file, type, androidhls)) {
->>>>>>> e3005b26
 						if (!selectedType) {
 							selectedType = type;
 						}
@@ -656,25 +652,8 @@
 	
 	/** Returns true if the type is playable in HTML5 **/
 	utils.canPlayHTML5 = function(type) {
-<<<<<<< HEAD
-		if (utils.isAndroid()) {
-			if (type == "hls" || type == "m3u" || type == "m3u8") {
-				return FALSE;
-			}
-		}
-		var mime = utils.extensionmap.types[type] || utils.extensionmap[type];
-		if (mime && jwplayer.vid) {
-			try {
-				return jwplayer.vid.canPlayType(mime);
-			} catch(e) {
-				// log canPlayType exception
-			}
-		}
-		return FALSE;
-=======
 		var mime = utils.extensionmap.types[type];
 		return (!!mime && !!jwplayer.vid.canPlayType && !!jwplayer.vid.canPlayType(mime));
->>>>>>> e3005b26
 	};
 
 	/**
