/**
 * Copyright 2013 vtt.js Contributors
 *
 * Licensed under the Apache License, Version 2.0 (the "License");
 * you may not use this file except in compliance with the License.
 * You may obtain a copy of the License at
 *
 *   http://www.apache.org/licenses/LICENSE-2.0
 *
 * Unless required by applicable law or agreed to in writing, software
 * distributed under the License is distributed on an "AS IS" BASIS,
 * WITHOUT WARRANTIES OR CONDITIONS OF ANY KIND, either express or implied.
 * See the License for the specific language governing permissions and
 * limitations under the License.
 */

define(function() {

    if (window.VTTCue) {
        return window.VTTCue;
    }

    var autoKeyword = 'auto';
    var directionSetting = {
        '': true,
        lr: true,
        rl: true
    };
    var alignSetting = {
        start: true,
        middle: true,
        end: true,
        left: true,
        right: true
    };

    function findDirectionSetting(value) {
        if (typeof value !== 'string') {
            return false;
        }
        var dir = directionSetting[value.toLowerCase()];
        return dir ? value.toLowerCase() : false;
    }

    function findAlignSetting(value) {
        if (typeof value !== 'string') {
            return false;
        }
        var align = alignSetting[value.toLowerCase()];
        return align ? value.toLowerCase() : false;
    }

<<<<<<< HEAD
    function extend(obj) {
        var i = 1;
        for (; i < arguments.length; i++) {
            var cobj = arguments[i];
            for (var p in cobj) {
                if (Object.prototype.hasOwnProperty.call(cobj, p)) {
                    obj[p] = cobj[p];
                }
            }
        }

        return obj;
    }

=======
>>>>>>> ce0d4920
    function VTTCue(startTime, endTime, text) {
        var cue = this;

        /**
         * Shim implementation specific properties. These properties are not in
         * the spec.
         */

        // Lets us know when the VTTCue's data has changed in such a way that we need
        // to recompute its display state. This lets us compute its display state
        // lazily.
        cue.hasBeenReset = false;

        /**
         * VTTCue and TextTrackCue properties
         * http://dev.w3.org/html5/webvtt/#vttcue-interface
         */

        var _id = '';
        var _pauseOnExit = false;
        var _startTime = startTime;
        var _endTime = endTime;
        var _text = text;
        var _region = null;
        var _vertical = '';
        var _snapToLines = true;
        var _line = 'auto';
        var _lineAlign = 'start';
        var _position = 50;
        var _positionAlign = 'middle';
        var _size = 50;
        var _align = 'middle';

<<<<<<< HEAD
        Object.defineProperty(cue, 'id', extend({}, baseObj, {
=======
        Object.defineProperty(cue, 'id', {
            enumerable: true,
>>>>>>> ce0d4920
            get: function() {
                return _id;
            },
            set: function(value) {
                _id = '' + value;
            }
<<<<<<< HEAD
        }));

        Object.defineProperty(cue, 'pauseOnExit', extend({}, baseObj, {
=======
        });

        Object.defineProperty(cue, 'pauseOnExit', {
            enumerable: true,
>>>>>>> ce0d4920
            get: function() {
                return _pauseOnExit;
            },
            set: function(value) {
                _pauseOnExit = !!value;
            }
<<<<<<< HEAD
        }));

        Object.defineProperty(cue, 'startTime', extend({}, baseObj, {
=======
        });

        Object.defineProperty(cue, 'startTime', {
            enumerable: true,
>>>>>>> ce0d4920
            get: function() {
                return _startTime;
            },
            set: function(value) {
                if (typeof value !== 'number') {
                    throw new TypeError('Start time must be set to a number.');
                }
                _startTime = value;
                this.hasBeenReset = true;
            }
<<<<<<< HEAD
        }));

        Object.defineProperty(cue, 'endTime', extend({}, baseObj, {
=======
        });

        Object.defineProperty(cue, 'endTime', {
            enumerable: true,
>>>>>>> ce0d4920
            get: function() {
                return _endTime;
            },
            set: function(value) {
                if (typeof value !== 'number') {
                    throw new TypeError('End time must be set to a number.');
<<<<<<< HEAD
                }
                _endTime = value;
                this.hasBeenReset = true;
            }
        }));

        Object.defineProperty(cue, 'text', extend({}, baseObj, {
            get: function() {
                return _text;
            },
            set: function(value) {
                _text = '' + value;
                this.hasBeenReset = true;
            }
        }));

        Object.defineProperty(cue, 'region', extend({}, baseObj, {
            get: function() {
                return _region;
            },
            set: function(value) {
                _region = value;
                this.hasBeenReset = true;
            }
        }));

        Object.defineProperty(cue, 'vertical', extend({}, baseObj, {
            get: function() {
                return _vertical;
            },
            set: function(value) {
                var setting = findDirectionSetting(value);
                    // Have to check for false because the setting an be an empty string.
                if (setting === false) {
                    throw new SyntaxError('An invalid or illegal string was specified.');
                }
                _vertical = setting;
                this.hasBeenReset = true;
            }
        }));

        Object.defineProperty(cue, 'snapToLines', extend({}, baseObj, {
=======
                }
                _endTime = value;
                this.hasBeenReset = true;
            }
        });

        Object.defineProperty(cue, 'text', {
            enumerable: true,
            get: function() {
                return _text;
            },
            set: function(value) {
                _text = '' + value;
                this.hasBeenReset = true;
            }
        });

        Object.defineProperty(cue, 'region', {
            enumerable: true,
            get: function() {
                return _region;
            },
            set: function(value) {
                _region = value;
                this.hasBeenReset = true;
            }
        });

        Object.defineProperty(cue, 'vertical', {
            enumerable: true,
            get: function() {
                return _vertical;
            },
            set: function(value) {
                var setting = findDirectionSetting(value);
                // Have to check for false because the setting an be an empty string.
                if (setting === false) {
                    throw new SyntaxError('An invalid or illegal string was specified.');
                }
                _vertical = setting;
                this.hasBeenReset = true;
            }
        });

        Object.defineProperty(cue, 'snapToLines', {
            enumerable: true,
>>>>>>> ce0d4920
            get: function() {
                return _snapToLines;
            },
            set: function(value) {
                _snapToLines = !!value;
                this.hasBeenReset = true;
            }
<<<<<<< HEAD
        }));

        Object.defineProperty(cue, 'line', extend({}, baseObj, {
=======
        });

        Object.defineProperty(cue, 'line', {
            enumerable: true,
>>>>>>> ce0d4920
            get: function() {
                return _line;
            },
            set: function(value) {
                if (typeof value !== 'number' && value !== autoKeyword) {
                    throw new SyntaxError('An invalid number or illegal string was specified.');
                }
                _line = value;
                this.hasBeenReset = true;
            }
<<<<<<< HEAD
        }));

        Object.defineProperty(cue, 'lineAlign', extend({}, baseObj, {
=======
        });

        Object.defineProperty(cue, 'lineAlign', {
            enumerable: true,
>>>>>>> ce0d4920
            get: function() {
                return _lineAlign;
            },
            set: function(value) {
                var setting = findAlignSetting(value);
                if (!setting) {
                    throw new SyntaxError('An invalid or illegal string was specified.');
                }
                _lineAlign = setting;
                this.hasBeenReset = true;
            }
<<<<<<< HEAD
        }));

        Object.defineProperty(cue, 'position', extend({}, baseObj, {
=======
        });

        Object.defineProperty(cue, 'position', {
            enumerable: true,
>>>>>>> ce0d4920
            get: function() {
                return _position;
            },
            set: function(value) {
                if (value < 0 || value > 100) {
                    throw new Error('Position must be between 0 and 100.');
                }
                _position = value;
                this.hasBeenReset = true;
            }
<<<<<<< HEAD
        }));

        Object.defineProperty(cue, 'positionAlign', extend({}, baseObj, {
=======
        });

        Object.defineProperty(cue, 'positionAlign', {
            enumerable: true,
>>>>>>> ce0d4920
            get: function() {
                return _positionAlign;
            },
            set: function(value) {
                var setting = findAlignSetting(value);
                if (!setting) {
                    throw new SyntaxError('An invalid or illegal string was specified.');
                }
                _positionAlign = setting;
                this.hasBeenReset = true;
            }
<<<<<<< HEAD
        }));

        Object.defineProperty(cue, 'size', extend({}, baseObj, {
=======
        });

        Object.defineProperty(cue, 'size', {
            enumerable: true,
>>>>>>> ce0d4920
            get: function() {
                return _size;
            },
            set: function(value) {
                if (value < 0 || value > 100) {
                    throw new Error('Size must be between 0 and 100.');
                }
                _size = value;
                this.hasBeenReset = true;
            }
<<<<<<< HEAD
        }));

        Object.defineProperty(cue, 'align', extend({}, baseObj, {
=======
        });

        Object.defineProperty(cue, 'align', {
            enumerable: true,
>>>>>>> ce0d4920
            get: function() {
                return _align;
            },
            set: function(value) {
                var setting = findAlignSetting(value);
                if (!setting) {
                    throw new SyntaxError('An invalid or illegal string was specified.');
                }
                _align = setting;
                this.hasBeenReset = true;
            }
<<<<<<< HEAD
        }));
=======
        });
>>>>>>> ce0d4920

        /**
         * Other <track> spec defined properties
         */

        // http://www.whatwg.org/specs/web-apps/current-work/multipage/the-video-element.html#text-track-cue-display-state
        cue.displayState = undefined;
    }

    /**
     * VTTCue methods
     */

    VTTCue.prototype.getCueAsHTML = function() {
        // Assume WebVTT.convertCueToDOMTree is on the global.
        var WebVTT = window.WebVTT;
        return WebVTT.convertCueToDOMTree(window, this.text);
    };

    return VTTCue;
});<|MERGE_RESOLUTION|>--- conflicted
+++ resolved
@@ -50,23 +50,6 @@
         return align ? value.toLowerCase() : false;
     }
 
-<<<<<<< HEAD
-    function extend(obj) {
-        var i = 1;
-        for (; i < arguments.length; i++) {
-            var cobj = arguments[i];
-            for (var p in cobj) {
-                if (Object.prototype.hasOwnProperty.call(cobj, p)) {
-                    obj[p] = cobj[p];
-                }
-            }
-        }
-
-        return obj;
-    }
-
-=======
->>>>>>> ce0d4920
     function VTTCue(startTime, endTime, text) {
         var cue = this;
 
@@ -100,44 +83,28 @@
         var _size = 50;
         var _align = 'middle';
 
-<<<<<<< HEAD
-        Object.defineProperty(cue, 'id', extend({}, baseObj, {
-=======
         Object.defineProperty(cue, 'id', {
             enumerable: true,
->>>>>>> ce0d4920
             get: function() {
                 return _id;
             },
             set: function(value) {
                 _id = '' + value;
             }
-<<<<<<< HEAD
-        }));
-
-        Object.defineProperty(cue, 'pauseOnExit', extend({}, baseObj, {
-=======
         });
 
         Object.defineProperty(cue, 'pauseOnExit', {
             enumerable: true,
->>>>>>> ce0d4920
             get: function() {
                 return _pauseOnExit;
             },
             set: function(value) {
                 _pauseOnExit = !!value;
             }
-<<<<<<< HEAD
-        }));
-
-        Object.defineProperty(cue, 'startTime', extend({}, baseObj, {
-=======
         });
 
         Object.defineProperty(cue, 'startTime', {
             enumerable: true,
->>>>>>> ce0d4920
             get: function() {
                 return _startTime;
             },
@@ -148,66 +115,16 @@
                 _startTime = value;
                 this.hasBeenReset = true;
             }
-<<<<<<< HEAD
-        }));
-
-        Object.defineProperty(cue, 'endTime', extend({}, baseObj, {
-=======
         });
 
         Object.defineProperty(cue, 'endTime', {
             enumerable: true,
->>>>>>> ce0d4920
             get: function() {
                 return _endTime;
             },
             set: function(value) {
                 if (typeof value !== 'number') {
                     throw new TypeError('End time must be set to a number.');
-<<<<<<< HEAD
-                }
-                _endTime = value;
-                this.hasBeenReset = true;
-            }
-        }));
-
-        Object.defineProperty(cue, 'text', extend({}, baseObj, {
-            get: function() {
-                return _text;
-            },
-            set: function(value) {
-                _text = '' + value;
-                this.hasBeenReset = true;
-            }
-        }));
-
-        Object.defineProperty(cue, 'region', extend({}, baseObj, {
-            get: function() {
-                return _region;
-            },
-            set: function(value) {
-                _region = value;
-                this.hasBeenReset = true;
-            }
-        }));
-
-        Object.defineProperty(cue, 'vertical', extend({}, baseObj, {
-            get: function() {
-                return _vertical;
-            },
-            set: function(value) {
-                var setting = findDirectionSetting(value);
-                    // Have to check for false because the setting an be an empty string.
-                if (setting === false) {
-                    throw new SyntaxError('An invalid or illegal string was specified.');
-                }
-                _vertical = setting;
-                this.hasBeenReset = true;
-            }
-        }));
-
-        Object.defineProperty(cue, 'snapToLines', extend({}, baseObj, {
-=======
                 }
                 _endTime = value;
                 this.hasBeenReset = true;
@@ -254,7 +171,6 @@
 
         Object.defineProperty(cue, 'snapToLines', {
             enumerable: true,
->>>>>>> ce0d4920
             get: function() {
                 return _snapToLines;
             },
@@ -262,16 +178,10 @@
                 _snapToLines = !!value;
                 this.hasBeenReset = true;
             }
-<<<<<<< HEAD
-        }));
-
-        Object.defineProperty(cue, 'line', extend({}, baseObj, {
-=======
         });
 
         Object.defineProperty(cue, 'line', {
             enumerable: true,
->>>>>>> ce0d4920
             get: function() {
                 return _line;
             },
@@ -282,16 +192,10 @@
                 _line = value;
                 this.hasBeenReset = true;
             }
-<<<<<<< HEAD
-        }));
-
-        Object.defineProperty(cue, 'lineAlign', extend({}, baseObj, {
-=======
         });
 
         Object.defineProperty(cue, 'lineAlign', {
             enumerable: true,
->>>>>>> ce0d4920
             get: function() {
                 return _lineAlign;
             },
@@ -303,16 +207,10 @@
                 _lineAlign = setting;
                 this.hasBeenReset = true;
             }
-<<<<<<< HEAD
-        }));
-
-        Object.defineProperty(cue, 'position', extend({}, baseObj, {
-=======
         });
 
         Object.defineProperty(cue, 'position', {
             enumerable: true,
->>>>>>> ce0d4920
             get: function() {
                 return _position;
             },
@@ -323,16 +221,10 @@
                 _position = value;
                 this.hasBeenReset = true;
             }
-<<<<<<< HEAD
-        }));
-
-        Object.defineProperty(cue, 'positionAlign', extend({}, baseObj, {
-=======
         });
 
         Object.defineProperty(cue, 'positionAlign', {
             enumerable: true,
->>>>>>> ce0d4920
             get: function() {
                 return _positionAlign;
             },
@@ -344,16 +236,10 @@
                 _positionAlign = setting;
                 this.hasBeenReset = true;
             }
-<<<<<<< HEAD
-        }));
-
-        Object.defineProperty(cue, 'size', extend({}, baseObj, {
-=======
         });
 
         Object.defineProperty(cue, 'size', {
             enumerable: true,
->>>>>>> ce0d4920
             get: function() {
                 return _size;
             },
@@ -364,16 +250,10 @@
                 _size = value;
                 this.hasBeenReset = true;
             }
-<<<<<<< HEAD
-        }));
-
-        Object.defineProperty(cue, 'align', extend({}, baseObj, {
-=======
         });
 
         Object.defineProperty(cue, 'align', {
             enumerable: true,
->>>>>>> ce0d4920
             get: function() {
                 return _align;
             },
@@ -385,11 +265,7 @@
                 _align = setting;
                 this.hasBeenReset = true;
             }
-<<<<<<< HEAD
-        }));
-=======
-        });
->>>>>>> ce0d4920
+        });
 
         /**
          * Other <track> spec defined properties
