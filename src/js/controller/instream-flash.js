define([
    'utils/backbone.events',
    'controller/model',
    'utils/underscore'
], function(Events, Model, _) {

    var InstreamFlash = function(_controller, _model) {
        this.model = _model;
        this.controller = _controller;
<<<<<<< HEAD
        this._adModel = new Model().setup({
            id: _model.id,
            volume: _model.volume,
            fullscreen: _model.fullscreen,
            mute: _model.mute
        });

=======
        this._adModel = _model;
>>>>>>> 806bca4e
        var container = _controller.getContainer();
        this.swf = container.querySelector('object');
    };

    InstreamFlash.prototype = _.extend({
        init: function() {
            // Show the instream layer

            //this.swf.off(null, null, this);
            this.swf.on('instream', function(e) {
                console.log('instream callback', e);
            }, this);

            this.swf.triggerFlash('instream:init');
        },
        instreamDestroy: function() {
            this.swf.off(null, null, this);
            this.swf.triggerFlash('instream:destroy');
        },

        load: function(item) {
            // Make sure it chooses a provider
            var fauxPlaylist = [item];
            this._adModel.setPlaylist(fauxPlaylist);

            // Show the instream layer
            this.swf.triggerFlash('instream:load', item);
        },

        instreamPlay: function() {
            this.swf.triggerFlash('instream:play');
        },
        instreamPause: function() {
            this.swf.triggerFlash('instream:pause');
        },

        instreamState: function() {
            return this._adModel.state; // 'playing'
        },

        //showProvider: function() {},
        hide: function() {

        }
    }, Events);

    return InstreamFlash;
});<|MERGE_RESOLUTION|>--- conflicted
+++ resolved
@@ -7,7 +7,6 @@
     var InstreamFlash = function(_controller, _model) {
         this.model = _model;
         this.controller = _controller;
-<<<<<<< HEAD
         this._adModel = new Model().setup({
             id: _model.id,
             volume: _model.volume,
@@ -15,9 +14,6 @@
             mute: _model.mute
         });
 
-=======
-        this._adModel = _model;
->>>>>>> 806bca4e
         var container = _controller.getContainer();
         this.swf = container.querySelector('object');
     };
