--- conflicted
+++ resolved
@@ -1,20 +1,14 @@
 @import "../imports/icons";
 
 .jwplayer.jw-state-playing {
-<<<<<<< HEAD
-  .jw-display-icon-container {
-      .jw-icon-display {
-          .jw-icon-pause;
-      }
+    .jw-display-icon-container {
+        .jw-icon-display {
+            .jw-icon-pause;
+        }
 
-      display: none;
-  }
-=======
-    .jw-display-icon-container {
         display: none;
     }
 
->>>>>>> efccdb5d
     .jw-icon-playback {
         .jw-icon-pause;
     }
