--- conflicted
+++ resolved
@@ -125,10 +125,6 @@
 
         /* Colors for display icons */
         .jw-display-icon-container {
-<<<<<<< HEAD
-            margin: 0 (@ui-padding * 0.5);
-=======
->>>>>>> 5ed139f9
             .jw-icon {
                 color: @display-icon-color;
             }
@@ -149,7 +145,7 @@
 
         .jw-progress {
             background: @progress-color;
-        }
+            }
 
         /* Styles for menu elements, volume, slider thumbnail */
         .jw-menu,
@@ -307,7 +303,7 @@
                 }
             }
 
-            .jw-icon-inline,
+                .jw-icon-inline,
             .jw-icon-tooltip {
                 min-width: @controlbar-height * 5/8;
             }
@@ -332,6 +328,7 @@
                 // Highlight the display icon and the display icon's background
                 .jw-display-icon-container:hover {
                     background-color: @display-bkgd-hover-color;
+
                     .jw-icon {
                         fill: @display-icon-hover-color;
                     }
