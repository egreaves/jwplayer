@import "../imports/vars";

.jwplayer.jw-flag-media-audio {
<<<<<<< HEAD
=======

    .jw-controlbar {
        display: table;
    }

    // This has higher specificity to overwrite jw-flag-user-inactive in pause state
    &.jw-flag-user-inactive {

        .jw-controlbar {
            display: table;
        }

        .jw-nextup-container {
          bottom: calc(@controlbar-height + 0.5em);
        }

    }
    // This has higher specificity to overwrite caption position when user inactive in playing state
    &.jw-flag-user-inactive.jw-state-playing {
        .jw-plugin {
            bottom: 3em;
        }

        .jw-captions {
            max-height: calc(97% - 6.25 * (@controlbar-height));
        }
        // Separate shadow dom style to prevent side effects in browsers where the element doesn't exist
        video::-webkit-media-text-track-container {
            max-height: calc(97% - 6.25 * (@controlbar-height));
        }

        &.jw-flag-touch video::-webkit-media-text-track-container {
            // need to compensate for the control bar being 3.75em on mobile
            max-height: 70%;  // 97% - 6.25 * 4.25em
        }
    }

>>>>>>> 583b7663
    // Hide autostart mute button
    .jw-autostart-mute {
        display: none;
    }

}
.jw-flag-media-audio {
    .jw-preview {
        display: block;
    }
}<|MERGE_RESOLUTION|>--- conflicted
+++ resolved
@@ -1,8 +1,6 @@
 @import "../imports/vars";
 
 .jwplayer.jw-flag-media-audio {
-<<<<<<< HEAD
-=======
 
     .jw-controlbar {
         display: table;
@@ -40,7 +38,6 @@
         }
     }
 
->>>>>>> 583b7663
     // Hide autostart mute button
     .jw-autostart-mute {
         display: none;
