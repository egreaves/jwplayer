@import "../imports/vars";

/* time slider above or small player (both override player into same UI) */
.jw-flag-time-slider-above {


  /* ==================================================
  dock
  */

  .jw-dock {
    margin: 0;
  }

  &:not(.jw-breakpoint-0) {

    // give dock some padding
    .jw-dock {
      padding: 0 1%;
    }

  }

  .jw-dock-button {
    margin: 0;
    height: @mobile-touch-target;
    width: @mobile-touch-target;
  }

  &:not(.jw-breakpoint-0) {

    // give dock buttons some space between each other above smallest breakpoint
    .jw-dock-button {
      margin: 2% 1%;
    }

  }


  /* ==================================================
  display
  */


  .jw-display {
    padding-bottom: @mobile-touch-target * 1.5;
  }

  &.jw-breakpoint-0 {

    &.jw-state-paused,
    &.jw-state-playing:not(.jw-flag-user-inactive) {

      // add padding to top that equals height of dock icons if the video is not in aspect mode
      .jw-display {
        padding-top: @mobile-touch-target;
      }

    }

  }

  &:not(.jw-breakpoint-0) {

    &.jw-state-paused,
    &.jw-state-playing:not(.jw-flag-user-inactive),
    &.jw-flag-cast-available,
    &.jw-flag-casting {

      // add top padding to display that equals height of dock icons
      .jw-display {
        padding-top: @mobile-touch-target;
      }

      // and add top padding to display-container to cover total of dock button top and bottom margins
      // goal here is to clear the dock icon outer height
      .jw-display-container {
        padding-top: 4%;
      }

    }

  }


  /* ==================================================
  to avoid overriding audio player on small size
  */

  &:not(.jw-flag-audio-player) {

    /* ==================================================
    control bar
    */

    .jw-controlbar {
<<<<<<< HEAD
      background: linear-gradient(180deg, rgba(0,0,0,0) 0%, rgba(0,0,0,0.05) 25%, rgba(0,0,0,0.15) 50%, rgba(0,0,0,0.5) 100%);
=======
      background: linear-gradient(180deg, rgba(0, 0, 0, 0), rgba(0, 0, 0, 0.05), rgba(0, 0, 0, 0.25), rgba(0, 0, 0, 0.5));
>>>>>>> fa801a1f
      border: none;
      border-radius: 0;
      background-size: auto;
      height: @mobile-touch-target;
      padding: 0 10px;
    }

    /* do not show the controls background linear gradient when video is idle
    state (except when cast available and we show controls on idle state) or
    playing state when user inactive (the gradient in other scenarios blocks
    video from clashing with the video colors, making it easy to see/use) */
    &.jw-state-idle:not(.jw-flag-cast-available),
    &.jw-state-playing.jw-flag-user-inactive:not(.jw-flag-casting) {

      .jw-controls {
        background: none;
      }

    }

    /* by default, the control bar height is set to the height needed for live
    broadcast and the override sets it to the height needed for anything that
    isn't a live broadcast. the delay the player has before it detects a live
    broadcast and adds causes a flicker. Handling control bar in this way fixes
    that experience in time slider above mode. */
    &:not(.jw-flag-ads),
    &:not(.jw-flag-live) {

      .jw-controlbar {
        height: @mobile-touch-target * 1.5;
        padding: @slider-fixed-height 15px 0;
      }

    }


    /* ==================================================
    control bar tooltip overlays
    */

    // adjust overlay bottom padding to match height of touch target
    .jw-controlbar {
      box-shadow: none;

      .jw-overlay {
        bottom: @mobile-touch-target;

        &::after {
          content: '';
          display: block;
          height: @mobile-touch-target * 0.5;
        }
      }
    }


    &.jw-flag-ads,
    &.jw-flag-live {
      .jw-overlay::after {
        display: none;
      }
    }

    /* ==================================================
    control bar icons and text
    */

    .jw-group > .jw-icon,
    .jw-group > .jw-text {
      height: @mobile-touch-target;
      line-height: @mobile-touch-target - 4px;
    }

    .jw-group > .jw-icon {
      font-size: 20px;
      padding: 0;
      text-align: center;
      width: @mobile-touch-target;

      &::before {
        height: auto;
      }

    }

    .jw-group {
      .jw-icon-cast button {
        width: 37px;
      }
    }


    /* ==================================================
    control bar groups
    */

    // position the time slider group above other control bar elements
    .jw-controlbar-center-group {
      height: @slider-fixed-height;
      left: 0;
      padding: 0 20px;
      position: absolute;
      right: 0;
      top: 0;
      width: 100%;
    }

    .jw-controlbar-left-group {
      margin-left: -5px;

      .jw-text-elapsed,
      .jw-text-duration {
        padding: 0 10px;
      }

      .jw-text-duration {
        display: inline-block;
        padding-left: 0;
        &::before {
          content: '/';
          display: inline-block;
          padding-right: 6px;
        }
      }

    }

    .jw-controlbar-right-group {
      margin-right: -5px;
      text-align: right;

      .jw-text-duration {
        display: none;
      }

    }

    /* ==================================================
    vertical volume slider
    */

    .jw-slider-volume {
      padding: 0.5em;
    }

    /* ==================================================
    slider
    */

    .jw-slider-time {
      background: none;
      background-color: transparent;
      height: @slider-fixed-height;

      .jw-slider-container {
        display: flex;
        flex-direction: column;
        height: @slider-fixed-height;
        justify-content: center;
      }

      .jw-cue {
        top: auto;
      }

      .jw-rail,
      .jw-progress,
      .jw-buffer,
      .jw-knob {
        background: none;
        border: none;
        box-shadow: none;
      }

      .jw-rail,
      .jw-buffer,
      .jw-progress {
        height: @slider-fixed-rail-height;
      }

      .jw-rail {
        background-color: fade(white, 25%);
      }

      .jw-buffer {
        background-color: fade(white, 50%);
      }

      .jw-knob {
        background-color: #fff;
        border-radius: @slider-fixed-knob-border-radius;
        box-shadow: 0 0 1px 1px rgba(0, 0, 0, 0.1);
        display: block;
        height: @slider-fixed-knob-height;
        margin-left: @slider-fixed-knob-width / -2;
        margin-top: @slider-fixed-knob-height / -2;
        top: 50%;
        width: @slider-fixed-knob-width;
      }

    }

    .jw-tooltip-time {
      bottom: 0;
      height: auto;
      line-height: normal;
      padding: 0;
      pointer-events: none;
      transform: translateX(-50%);

      .jw-overlay {
        // Place the overlay above the time slider and aligned with the volume overlay
        bottom: @mobile-touch-target * 0.5;

        &:after {
          content: none;
        }
      }

      .jw-time-tip {
        bottom: 0;
      }
    }


    /* ==================================================
    ads
    */

    &.jw-flag-ads,
    &.jw-flag-live {

      .jw-controlbar-center-group {
        height: auto;
        overflow: hidden;
        padding: 0;
        position: static;
        text-overflow: ellipsis;
        width: 100%;

        .jw-text-alt {
          color: #fff;
          display: block;
          max-width: none;
          text-align: left;
        }

      }

      .jw-controlbar {

        .jw-slider-volume.jw-slider-horizontal {
          margin-bottom: 2px;
        }

      }

      .jw-text-duration {
        display: none;
      }
    }

    /* Move non-linear ad display above the time slider */
    .jw-plugin:not(.jw-plugin-related) {
      bottom: (@mobile-touch-target * 1.5);
    }

    /* ==================================================
    captions
    */

    .jw-captions,
    video::-webkit-media-text-track-container {
      max-height: calc(100% - 6.25em * (4.125em));
    }

    /* ==================================================
    next up
    */

    .jw-nextup-container {
      bottom: (@mobile-touch-target * 1.5);
      padding: 5px 20px;
    }

    &.jw-flag-ads,
    &.jw-flag-live {

      .jw-nextup-container {
        bottom: @mobile-touch-target;
      }

    }

  }

}<|MERGE_RESOLUTION|>--- conflicted
+++ resolved
@@ -94,11 +94,7 @@
     */
 
     .jw-controlbar {
-<<<<<<< HEAD
       background: linear-gradient(180deg, rgba(0,0,0,0) 0%, rgba(0,0,0,0.05) 25%, rgba(0,0,0,0.15) 50%, rgba(0,0,0,0.5) 100%);
-=======
-      background: linear-gradient(180deg, rgba(0, 0, 0, 0), rgba(0, 0, 0, 0.05), rgba(0, 0, 0, 0.25), rgba(0, 0, 0, 0.5));
->>>>>>> fa801a1f
       border: none;
       border-radius: 0;
       background-size: auto;
