.jwplayer.jw-flag-cast-available {
    .jw-controlbar {
<<<<<<< HEAD
        display: table;
=======
      display: table;
>>>>>>> 583b7663
    }

    .jw-icon-cast {
        display: inline-block;
<<<<<<< HEAD
    }

    .jw-icon-airplay {
        display: inline-block;
=======
>>>>>>> 583b7663
    }

}<|MERGE_RESOLUTION|>--- conflicted
+++ resolved
@@ -1,21 +1,10 @@
 .jwplayer.jw-flag-cast-available {
     .jw-controlbar {
-<<<<<<< HEAD
-        display: table;
-=======
       display: table;
->>>>>>> 583b7663
     }
 
     .jw-icon-cast {
         display: inline-block;
-<<<<<<< HEAD
-    }
-
-    .jw-icon-airplay {
-        display: inline-block;
-=======
->>>>>>> 583b7663
     }
 
 }