@import "vars";

.jw-dock {
    clear: right; // This allows it to be positioned beneath the logo
    margin: @ui-margin / 2;
    display: block;
    opacity: 1;

<<<<<<< HEAD
    .jw-breakpoint-0 & {
      margin: 0;
    }

    .jw-breakpoint-1 & {
      margin: (@ui-margin * 0.3) ((@ui-margin * 0.3) / 2);
    }

=======
>>>>>>> 9fe40fa2
    &:after {
        content: '';
        clear: both;
        display: block;
    }
}

.jw-dock-button {
    cursor:pointer;
    float: right;
    height: 2.5em;
    margin: 0.5em;
    position: relative;
    width: 2.5em;

<<<<<<< HEAD
    .jw-breakpoint-0 & {
      margin: 0;
      height: @mobile-touch-target;
      width: @mobile-touch-target;
    }

    .jw-breakpoint-1 & {
      margin: 0 ((@ui-margin * 0.3) / 2);
      height: @mobile-touch-target;
      width: @mobile-touch-target;
    }

=======
>>>>>>> 9fe40fa2
    .jw-arrow {
        display: none;
        position: absolute;
        bottom: -0.2em;
        width: 0.5em;
        height: 0.2em;
        left: 50%;
        margin-left: -0.25em;
    }

    .jw-overlay {
        display: none;
        position: absolute;
        top: 2.5em;
        right: 0em;
        margin-top: 0.25em;
        padding: 0.5em;
        white-space: nowrap;
    }

    &:hover .jw-overlay,
    &:hover .jw-arrow {
        display: block;
    }

}

.jw-dock-image {
    width: 100%;
    height: 100%;
    background-position: 50% 50%;
    background-repeat: no-repeat;
    opacity: 0.75;
}<|MERGE_RESOLUTION|>--- conflicted
+++ resolved
@@ -6,17 +6,6 @@
     display: block;
     opacity: 1;
 
-<<<<<<< HEAD
-    .jw-breakpoint-0 & {
-      margin: 0;
-    }
-
-    .jw-breakpoint-1 & {
-      margin: (@ui-margin * 0.3) ((@ui-margin * 0.3) / 2);
-    }
-
-=======
->>>>>>> 9fe40fa2
     &:after {
         content: '';
         clear: both;
@@ -32,21 +21,6 @@
     position: relative;
     width: 2.5em;
 
-<<<<<<< HEAD
-    .jw-breakpoint-0 & {
-      margin: 0;
-      height: @mobile-touch-target;
-      width: @mobile-touch-target;
-    }
-
-    .jw-breakpoint-1 & {
-      margin: 0 ((@ui-margin * 0.3) / 2);
-      height: @mobile-touch-target;
-      width: @mobile-touch-target;
-    }
-
-=======
->>>>>>> 9fe40fa2
     .jw-arrow {
         display: none;
         position: absolute;
