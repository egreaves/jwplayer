@import "vars";

.jwplayer.jw-state-playing.jw-flag-casting,
.jwplayer.jw-state-paused.jw-flag-casting {
    .jw-display {
        display: table;
    }
}

<<<<<<< HEAD
.jwplayer.jw-flag-casting.jw-flag-airplay-casting .jw-display-icon-container {
    display: none;
}

.jwplayer.jw-flag-casting .jw-display-icon-container {
=======
/*.jwplayer.jw-flag-casting .jw-display-icon-container {
>>>>>>> 583b7663
    border-radius: 0;
    border: 1px solid white;

    position: absolute;
    top: auto;
    left: 0.5em;
    right: 0.5em;
    bottom: 50%;

    margin-bottom: -12.5%;
    height: 50%;
    width: 50%;
    padding: 0;

    background-repeat: no-repeat;
    background-position: center;

    .jw-icon {
        font-size: 3em;
    }
}*/

.jw-cast {
    position: absolute;
    width: 100%;
    height: 100%;
    background-repeat: no-repeat;
    background-size: auto;
    background-position: 50% 50%;
}

.jw-cast-label {
    position: absolute;
    left: 0.5em;
    right: 0.5em;
    bottom: 75%;
    margin-bottom: 1.5em;
    text-align: center;
}

.jw-cast-name {
    color: rgb(204, 204, 204);
}<|MERGE_RESOLUTION|>--- conflicted
+++ resolved
@@ -7,15 +7,7 @@
     }
 }
 
-<<<<<<< HEAD
-.jwplayer.jw-flag-casting.jw-flag-airplay-casting .jw-display-icon-container {
-    display: none;
-}
-
-.jwplayer.jw-flag-casting .jw-display-icon-container {
-=======
 /*.jwplayer.jw-flag-casting .jw-display-icon-container {
->>>>>>> 583b7663
     border-radius: 0;
     border: 1px solid white;
 
@@ -38,6 +30,10 @@
     }
 }*/
 
+.jwplayer.jw-flag-casting.jw-state-complete .jw-preview {
+    display: none;
+}
+
 .jw-cast {
     position: absolute;
     width: 100%;
