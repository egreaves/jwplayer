@import "vars";
@import "icons";

.jw-nextup-container {

  -webkit-font-smoothing: antialiased;
  -moz-font-smoothing: antialiased;
  background-color: transparent;
  bottom: @controlbar-height;
  cursor: pointer;
  left: 0;
  margin: 0 auto;
  opacity: 0;
  padding: 5px @ui-padding;
  position: absolute;
  right: 0;
  text-align: right;
  transform: translateY(0);
  transition: all 150ms ease;
  visibility: hidden;
  width: 100%;

<<<<<<< HEAD
  .jw-flag-time-slider-above &,
  .jw-breakpoint-0 &,
  .jw-breakpoint-1 & {
    bottom: (@mobile-touch-target * 1.5);
    padding: 5px 20px;
  }

=======
>>>>>>> 9fe40fa2
  .jw-breakpoint-0 &,
  .jw-breakpoint-1 & {
    display: none;
  }

<<<<<<< HEAD
  .jw-flag-time-slider-above.jw-breakpoint-6 &,
  .jw-flag-time-slider-above.jw-breakpoint-7 & {
    height: @slider-fixed-height + (@mobile-touch-target * 1.5);
    padding: 0 40px;
  }

=======
>>>>>>> 9fe40fa2
}

.jw-nextup-container-visible {
  opacity: 1;
  transform: translateY(5px);
  visibility: visible;
}

.jw-nextup {
  border-radius: @nextup-border-radius;
  display: inline-block;
  overflow: hidden;
  position: relative;
  max-width: 300px;
  width: 100%;
}

.jw-nextup-header {
  background: @nextup-header-background;
  box-sizing: border-box;
  color: @nextup-header-text-color;
  font-size: 12px;
  font-weight: bold;
  line-height: normal;
  padding: 8px;
}

.jw-nextup-body {
  background: @nextup-body-background;
  color: @nextup-body-text-color;
  overflow: hidden;
}

.jw-nextup-thumbnail {
  background-position: center;
  background-size: cover;
  display: none;
  float: left;
  height: 60px;
  width: 45%;
}

.jw-nextup-thumbnail-visible {
  display: block;
}

.jw-nextup-title {
  box-sizing: border-box;
  float: left;
  font-size: 12px;
  font-weight: bold;
  line-height: 1.3;
  overflow: hidden;
  padding: 5px 6px;
  position: relative;
  text-overflow: ellipsis;
  white-space: nowrap;
  width: 100%;
}

.jw-nextup-thumbnail-visible + .jw-nextup-title {
  height: 60px;
  white-space: normal;
  width: 55%;
}

.jw-nextup-thumbnail-visible + .jw-nextup-title::after {
  background: linear-gradient(
    -180deg,
    fade(@nextup-body-text-color-overflow, 0%) 0%,
    @nextup-body-text-color-overflow 100%
  );
  bottom: 0;
  content: '';
  height: 30px;
  left: 0;
  position: absolute;
  width: 100%;
}

.jw-nextup-close {
  .jw-icon-display;
  .jw-icon-close;
  border: none;
  color: @nextup-close-button-color-inactive;
  font-size: 13px;
  opacity: 0;
  position: absolute;
  right: 5px;
  top: 6px;
  transition: color 150ms ease, opacity 150ms ease, visibility 150ms ease;
  visibility: hidden;
}

.jw-nextup-close:active {
  color: @nextup-close-button-color-active;
}

.jw-nextup-close:hover {
  color: @nextup-close-button-color-hover;
}

.jw-nextup-sticky {
  .jw-nextup-close {
    opacity: 1;
    visibility: visible;
  }

}<|MERGE_RESOLUTION|>--- conflicted
+++ resolved
@@ -2,7 +2,6 @@
 @import "icons";
 
 .jw-nextup-container {
-
   -webkit-font-smoothing: antialiased;
   -moz-font-smoothing: antialiased;
   background-color: transparent;
@@ -20,30 +19,11 @@
   visibility: hidden;
   width: 100%;
 
-<<<<<<< HEAD
-  .jw-flag-time-slider-above &,
-  .jw-breakpoint-0 &,
-  .jw-breakpoint-1 & {
-    bottom: (@mobile-touch-target * 1.5);
-    padding: 5px 20px;
-  }
-
-=======
->>>>>>> 9fe40fa2
   .jw-breakpoint-0 &,
   .jw-breakpoint-1 & {
     display: none;
   }
 
-<<<<<<< HEAD
-  .jw-flag-time-slider-above.jw-breakpoint-6 &,
-  .jw-flag-time-slider-above.jw-breakpoint-7 & {
-    height: @slider-fixed-height + (@mobile-touch-target * 1.5);
-    padding: 0 40px;
-  }
-
-=======
->>>>>>> 9fe40fa2
 }
 
 .jw-nextup-container-visible {
