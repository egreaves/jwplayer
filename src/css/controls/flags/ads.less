@import "../../shared-imports/vars";

.jwplayer.jw-flag-ads {
    .jw-preview,
    .jw-logo,
    .jw-captions.jw-captions-enabled,
    .jw-nextup-container,
    .jw-autostart-mute,
    .jw-text-duration,
    .jw-text-elapsed {
        display: none;
    }

    /* captions styles code specific to native text track rendering */
    video::-webkit-media-text-track-container {
        display: none;
    }

    &.jw-flag-small-player {
        .jw-display-icon-rewind,
        .jw-display-icon-next,
        .jw-display-icon-display {
            display: none;
        }

        &.jw-state-buffering .jw-display-icon-display {
            display: inline-block;
        }
    }

    .jw-controlbar {
<<<<<<< HEAD
        flex-wrap: wrap-reverse;

        .jw-slider-time {
            padding: 0;

            .jw-slider-container {
                height: @slider-fixed-rail-height;
            }

            .jw-rail,
            .jw-knob,
            .jw-buffer,
            .jw-cue {
                display: none;
            }

            .jw-progress {
                background-color: #0B7EF4;
            }
        }

        .jw-icon-tooltip
        .jw-icon-inline:not(.jw-icon-volume),
        .jw-icon-inline:not(.jw-icon-playback),
        .jw-icon-inline:not(.jw-icon-fullscreen) {
=======
        .jw-slider-time,
        .jw-icon-tooltip,
        .jw-icon-inline:not(.jw-icon-volume):not(.jw-icon-playback):not(.jw-icon-fullscreen) {
>>>>>>> 3ab06540
            display: none;
        }

        .jw-slider-volume.jw-slider-horizontal,
        .jw-icon-inline.jw-icon-volume,
        .jw-text-alt {
            display: flex;
        }
    }

    // Control bar should always be visible during ad playback on touch devices
    // except when jw-flag-ads-vpaid is set
    &.jw-flag-ads.jw-flag-touch:not(.jw-flag-ads-vpaid) {
        &,
        &.jw-flag-autostart {
            .jw-controls .jw-controlbar {
                display: table;
                pointer-events: all;
                visibility: visible;
                opacity: 1;
            }
        }
    }

    .jw-nextup-container {
        bottom: @mobile-touch-target;
    }

    .jw-icon,
    .jw-slider-horizontal {
        pointer-events: all;
    }
}

.jwplayer.jw-flag-ads-googleima {
    &.jw-flag-touch {
        .jw-controlbar {
            font-size: 1em;
        }

        .jw-display-icon-display,
        .jw-display-icon-display .jw-icon-display {
            pointer-events: none;
        }
    }

    &.jw-flag-small-player {
        // Fit controls under Google IMA skip button in small players
        .jw-controlbar {
            height: 36px;
            padding-top: 8px;

            .jw-icon,
            .jw-text {
                height: 36px;
                line-height: 36px;
            }
        }
    }
}

.jwplayer.jw-flag-ads-vpaid,
.jwplayer.jw-flag-touch.jw-flag-ads-vpaid {
    .jw-display-container,
    .jw-skip {
        display: none;
    }
}

.jwplayer.jw-flag-ads-vpaid {
    &.jw-flag-small-player {
        .jw-controls {
            background: none;
        }
    }
}

.jwplayer.jw-flag-ads-hide-controls {
    .jw-controls {
        /* Important is required to controls are never displayed */
        /* stylelint-disable-next-line declaration-no-important */
        display: none !important;
    }
}<|MERGE_RESOLUTION|>--- conflicted
+++ resolved
@@ -29,7 +29,6 @@
     }
 
     .jw-controlbar {
-<<<<<<< HEAD
         flex-wrap: wrap-reverse;
 
         .jw-slider-time {
@@ -52,19 +51,12 @@
         }
 
         .jw-icon-tooltip
-        .jw-icon-inline:not(.jw-icon-volume),
-        .jw-icon-inline:not(.jw-icon-playback),
-        .jw-icon-inline:not(.jw-icon-fullscreen) {
-=======
-        .jw-slider-time,
-        .jw-icon-tooltip,
-        .jw-icon-inline:not(.jw-icon-volume):not(.jw-icon-playback):not(.jw-icon-fullscreen) {
->>>>>>> 3ab06540
+        .jw-icon-inline:not(.jw-icon-playback):not(.jw-icon-fullscreen) {
             display: none;
         }
 
-        .jw-slider-volume.jw-slider-horizontal,
-        .jw-icon-inline.jw-icon-volume,
+        //.jw-slider-volume.jw-slider-horizontal,
+        //.jw-icon-inline.jw-icon-volume,
         .jw-text-alt {
             display: flex;
         }
