--- conflicted
+++ resolved
@@ -96,28 +96,6 @@
             pointer-events: none;
         }
     }
-<<<<<<< HEAD
-
-    &.jw-flag-small-player {
-        // Fit controls under Google IMA skip button in small players
-        .jw-controlbar {
-            height: 36px;
-            padding-top: 8px;
-
-            .jw-svg-icon {
-                height: 36px;
-                width: 36px;
-            }
-
-            .jw-icon,
-            .jw-text {
-                height: 36px;
-                line-height: 36px;
-            }
-        }
-    }
-=======
->>>>>>> 31c4ca1c
 }
 
 .jwplayer.jw-flag-ads-vpaid,
