--- conflicted
+++ resolved
@@ -51,11 +51,7 @@
     .jw-overlay {
         margin: 0;
         position: absolute;
-<<<<<<< HEAD
         bottom: 44px;
-=======
-        bottom: @mobile-touch-target;
->>>>>>> f8d91ab0
         left: 50%;
         opacity: 0;
         visibility: hidden;
