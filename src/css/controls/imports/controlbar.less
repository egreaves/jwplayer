--- conflicted
+++ resolved
@@ -48,29 +48,7 @@
     justify-content: center;
 
     > .jw-icon:not(.jw-text) {
-        font-size: 20px;
-        max-width: @mobile-touch-target;
-
-        &:before {
-            /* This hack is required to make sure that gradients display correctly */
-            /* stylelint-disable-next-line declaration-block-no-shorthand-property-overrides */
-            background: transparent none;
-            background-size: auto;
-            border: none;
-            border-radius: 0;
-            box-shadow: none;
-            height: auto;
-            padding: 0;
-        }
-    }
-}
-
-<<<<<<< HEAD
-.jw-group > .jw-svg-icon {
-    height: @mobile-touch-target;
-    width: @mobile-touch-target;
-
-    padding: 0 8px;
+    font-size: 20px;
     max-width: @mobile-touch-target;
 
     &:before {
@@ -85,38 +63,11 @@
         padding: 0;
     }
 }
+}
 
-.jw-controlbar-center-group {
-    padding: 0 @ui-padding;
-    position: relative;
-    width: 100%;
-
-    .jw-slider-time,
-    .jw-text-alt {
-        padding: 0;
-    }
-
-    .jw-text-alt {
-        display: none;
-        position: absolute;
-        top: -1px;
-        bottom: 0;
-        width: 100%;
-        height: auto;
-        line-height: @controlbar-height;
-        margin: 0.5em 0;
-        padding-right: 0.5em;
-        overflow: hidden;
-        text-align: left;
-        text-overflow: ellipsis;
-        vertical-align: middle;
-        white-space: nowrap;
-    }
-=======
 .jw-slider-horizontal {
     background-color: transparent;
->>>>>>> 5ed139f9
-}
+    }
 
 .jw-icon-inline,
 .jw-icon-tooltip {
@@ -197,11 +148,10 @@
 .jw-flag-small-player:not(.jw-flag-audio-player) {
     .jw-controlbar {
         .jw-button-container {
-            > .jw-icon-rewind,
-            > .jw-icon-next,
-            > .jw-icon-playback {
-                display: none;
-            }
+        > .jw-icon-rewind,
+        > .jw-icon-next,
+        > .jw-icon-playback {
+            display: none;
         }
     }
 }
@@ -224,6 +174,7 @@
         .jw-text-countdown {
             display: flex;
         }
+    }
 
         .jw-text-elapsed,
         .jw-text-duration {
