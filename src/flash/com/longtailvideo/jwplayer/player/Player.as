﻿package com.longtailvideo.jwplayer.player {
import com.longtailvideo.jwplayer.controller.Controller;
import com.longtailvideo.jwplayer.events.CaptionsEvent;
import com.longtailvideo.jwplayer.events.PlayerEvent;
import com.longtailvideo.jwplayer.model.Model;
import com.longtailvideo.jwplayer.model.PlayerConfig;
import com.longtailvideo.jwplayer.model.PlaylistItem;
import com.longtailvideo.jwplayer.plugins.IPlugin;
import com.longtailvideo.jwplayer.utils.RootReference;
import com.longtailvideo.jwplayer.view.View;

import flash.display.Sprite;
import flash.events.ErrorEvent;
import flash.events.Event;
import flash.events.MouseEvent;
import flash.geom.Rectangle;
import flash.system.Security;

[SWF(width="640", height="360", frameRate="60", backgroundColor="#000000")]

// TODO: extend BasePlayer which implements IPlayer, so main class just does Setup
public class Player extends Sprite implements IPlayer {

    protected var _config:PlayerConfig;
    protected var _model:Model;
    protected var _view:View;
    protected var _controller:Controller;

    public function Player() {
        Security.allowDomain("*");

        RootReference.init(this);
        this.addEventListener(Event.ADDED_TO_STAGE, stageReady);
        this.tabEnabled = false;
        this.tabChildren = false;
        this.focusRect = false;

        _config = new PlayerConfig();

        _model = newModel(_config);

        _view = newView(_model);
        _view.addEventListener(CaptionsEvent.JWPLAYER_CAPTIONS_CHANGED, _captionsChanged);
        _view.addEventListener(CaptionsEvent.JWPLAYER_CAPTIONS_LIST, _captionsList);

        _controller = newController(_model, _view);
        _controller.addEventListener(PlayerEvent.JWPLAYER_READY, playerReady, false, -1);
        _controller.addEventListener(PlayerEvent.JWPLAYER_SETUP_ERROR, setupError, false, -1);

        _controller.setupPlayer();
    }

    private function stageReady(e:Event):void {
        this.removeEventListener(Event.ADDED_TO_STAGE, stageReady);
        RootReference.init(this);
        _view.setupView();
    }

    public function get version():String {
        return PlayerVersion.version;
    }

    public function get state():String {
        return _model.state;
    }

    public function get locked():Boolean {
        return _controller.locking;
    }

    public function lock(target:IPlugin, callback:Function):void {
        _controller.lockPlayback(target, callback);
    }

    public function unlock(target:IPlugin):Boolean {
        return _controller.unlockPlayback(target);
    }

    public function volume(volume:Number):Boolean {
        return _controller.setVolume(volume);
    }

    public function mute(state:Boolean):void {
        _controller.mute(state);
    }

    public function play():Boolean {
        return _controller.play();
    }

    public function pause():Boolean {
        return _controller.pause();
    }

    public function stop():Boolean {
        return _controller.stop();
    }

    public function seek(position:Number):Boolean {
        return _controller.seek(position);
    }

    public function redraw():Boolean {
        return _controller.redraw();
    }

    public function fullscreen(on:Boolean):void {
        _controller.fullscreen(on);
    }

    public function setupInstream(target:IPlugin):IInstreamPlayer {
        return new InstreamPlayer(target, _model, _view, _controller);
    }

    public function getAudioTracks():Array {
        return _model.media ? _model.media.audioTracks : null;
    }

    public function getCurrentAudioTrack():Number {
        return _model.media ? _model.media.currentAudioTrack : NaN;
    }

    public function setCurrentAudioTrack(index:Number):void {
        if (_model.media) _model.media.currentAudioTrack = index;
    }

    public function getQualityLevels():Array {
        return _model.media ? _model.media.qualityLevels : null;
    }

    public function getCurrentQuality():Number {
        return _model.media ? _model.media.currentQuality : NaN;
    }

    public function setCurrentQuality(index:Number):void {
        if (_model.media) _model.media.currentQuality = index;
    }

    public function getCaptionsList():Array {
        return [];
    }

    public function getCurrentCaptions():Number {
        return 0;
    }

    public function setCurrentCaptions(index:Number):void {

    }

    public function getSafeRegion():Rectangle {
        return _view.getSafeRegion();
    }

    public function load(item:*):Boolean {
        _controller.load(new PlaylistItem(item));
        _controller.play();
        return true;
    }

    protected function setupPlayer(config:Object):void {
        var commands:Array = config.commands as Array;
        delete config.commands;

        _model.setConfig(config);

        for (var i:uint = 0; i < commands.length; i++) {
            var args:Array = commands[i] as Array;
            var name:String = args.shift() as String;
            var fn:Function = this[name] as Function;
            if (!fn) {
                throw new Error('unknown command:', name);
            }
            fn.apply(this, args);
        }
    }

    protected function stretch(stretch:String = null):void {
        _model.stretching = stretch;
    }

    protected function newModel(config:PlayerConfig):Model {
        return new Model(config);
    }

    protected function newView(model:Model):View {
        return new View(model);
    }

    protected function newController(model:Model, view:View):Controller {
        return new Controller(this, model, view);
    }

    protected function playerReady(evt:PlayerEvent):void {
        // Only handle Setup Events once
        _controller.removeEventListener(PlayerEvent.JWPLAYER_READY, playerReady);
        _controller.removeEventListener(PlayerEvent.JWPLAYER_SETUP_ERROR, setupError);

        // Forward all MVC events
        _model.addGlobalListener(globalHandler);
        _controller.addGlobalListener(globalHandler);
        _view.addEventListener(ErrorEvent.ERROR, globalHandler);

        // listen to JavaScript for player commands
        SwfEventRouter
                .on('setup', setupPlayer)
                .on('load', load)
                .on('play', play)
                .on('pause', pause)
                .on('stop', stop)
                .on('seek', seek)
                .on('fullscreen', fullscreen)
                .on('mute', mute)
                .on('volume', volume)
<<<<<<< HEAD
                .on('stretch', stretch);

        this.mouseEnabled = true;
        this.mouseChildren = false;
        this.buttonMode = true;
        this.stage.addEventListener(MouseEvent.CLICK, function(e:MouseEvent):void {
            SwfEventRouter.triggerJsEvent('click', e);
        });
=======
                .on('config', setConfig)
                .on('stretch', stretching);
>>>>>>> 924391e0

        // Send ready event to browser
        SwfEventRouter.triggerJsEvent('ready');
    }


    protected function globalHandler(event:Event):void {
        // forward event to JavaScript
        SwfEventRouter.triggerJsEvent(event.type, event);
        // forward event to Flash plugins
        dispatchEvent(event);
    }

    protected function setupError(evt:PlayerEvent):void {
        // Only handle Setup Events once
        _controller.removeEventListener(PlayerEvent.JWPLAYER_READY, playerReady);
        _controller.removeEventListener(PlayerEvent.JWPLAYER_SETUP_ERROR, setupError);

        // Send Setup Error to browser
        SwfEventRouter.error(0, evt.message);
    }

    protected function _captionsChanged(evt:CaptionsEvent):void {
        if (_model.media) {
            _model.media.currentSubtitlesTrack = evt.currentTrack - 1;
        }
    }

    protected function _captionsList(evt:CaptionsEvent):void {
        if (_model.media) {
            _model.media.currentSubtitlesTrack = evt.currentTrack - 1;
        }
    }
}
}<|MERGE_RESOLUTION|>--- conflicted
+++ resolved
@@ -1,262 +1,252 @@
-﻿package com.longtailvideo.jwplayer.player {
-import com.longtailvideo.jwplayer.controller.Controller;
-import com.longtailvideo.jwplayer.events.CaptionsEvent;
-import com.longtailvideo.jwplayer.events.PlayerEvent;
-import com.longtailvideo.jwplayer.model.Model;
-import com.longtailvideo.jwplayer.model.PlayerConfig;
-import com.longtailvideo.jwplayer.model.PlaylistItem;
-import com.longtailvideo.jwplayer.plugins.IPlugin;
-import com.longtailvideo.jwplayer.utils.RootReference;
-import com.longtailvideo.jwplayer.view.View;
-
-import flash.display.Sprite;
-import flash.events.ErrorEvent;
-import flash.events.Event;
-import flash.events.MouseEvent;
-import flash.geom.Rectangle;
-import flash.system.Security;
-
-[SWF(width="640", height="360", frameRate="60", backgroundColor="#000000")]
-
-// TODO: extend BasePlayer which implements IPlayer, so main class just does Setup
-public class Player extends Sprite implements IPlayer {
-
-    protected var _config:PlayerConfig;
-    protected var _model:Model;
-    protected var _view:View;
-    protected var _controller:Controller;
-
-    public function Player() {
-        Security.allowDomain("*");
-
-        RootReference.init(this);
-        this.addEventListener(Event.ADDED_TO_STAGE, stageReady);
-        this.tabEnabled = false;
-        this.tabChildren = false;
-        this.focusRect = false;
-
-        _config = new PlayerConfig();
-
-        _model = newModel(_config);
-
-        _view = newView(_model);
-        _view.addEventListener(CaptionsEvent.JWPLAYER_CAPTIONS_CHANGED, _captionsChanged);
-        _view.addEventListener(CaptionsEvent.JWPLAYER_CAPTIONS_LIST, _captionsList);
-
-        _controller = newController(_model, _view);
-        _controller.addEventListener(PlayerEvent.JWPLAYER_READY, playerReady, false, -1);
-        _controller.addEventListener(PlayerEvent.JWPLAYER_SETUP_ERROR, setupError, false, -1);
-
-        _controller.setupPlayer();
-    }
-
-    private function stageReady(e:Event):void {
-        this.removeEventListener(Event.ADDED_TO_STAGE, stageReady);
-        RootReference.init(this);
-        _view.setupView();
-    }
-
-    public function get version():String {
-        return PlayerVersion.version;
-    }
-
-    public function get state():String {
-        return _model.state;
-    }
-
-    public function get locked():Boolean {
-        return _controller.locking;
-    }
-
-    public function lock(target:IPlugin, callback:Function):void {
-        _controller.lockPlayback(target, callback);
-    }
-
-    public function unlock(target:IPlugin):Boolean {
-        return _controller.unlockPlayback(target);
-    }
-
-    public function volume(volume:Number):Boolean {
-        return _controller.setVolume(volume);
-    }
-
-    public function mute(state:Boolean):void {
-        _controller.mute(state);
-    }
-
-    public function play():Boolean {
-        return _controller.play();
-    }
-
-    public function pause():Boolean {
-        return _controller.pause();
-    }
-
-    public function stop():Boolean {
-        return _controller.stop();
-    }
-
-    public function seek(position:Number):Boolean {
-        return _controller.seek(position);
-    }
-
-    public function redraw():Boolean {
-        return _controller.redraw();
-    }
-
-    public function fullscreen(on:Boolean):void {
-        _controller.fullscreen(on);
-    }
-
-    public function setupInstream(target:IPlugin):IInstreamPlayer {
-        return new InstreamPlayer(target, _model, _view, _controller);
-    }
-
-    public function getAudioTracks():Array {
-        return _model.media ? _model.media.audioTracks : null;
-    }
-
-    public function getCurrentAudioTrack():Number {
-        return _model.media ? _model.media.currentAudioTrack : NaN;
-    }
-
-    public function setCurrentAudioTrack(index:Number):void {
-        if (_model.media) _model.media.currentAudioTrack = index;
-    }
-
-    public function getQualityLevels():Array {
-        return _model.media ? _model.media.qualityLevels : null;
-    }
-
-    public function getCurrentQuality():Number {
-        return _model.media ? _model.media.currentQuality : NaN;
-    }
-
-    public function setCurrentQuality(index:Number):void {
-        if (_model.media) _model.media.currentQuality = index;
-    }
-
-    public function getCaptionsList():Array {
-        return [];
-    }
-
-    public function getCurrentCaptions():Number {
-        return 0;
-    }
-
-    public function setCurrentCaptions(index:Number):void {
-
-    }
-
-    public function getSafeRegion():Rectangle {
-        return _view.getSafeRegion();
-    }
-
-    public function load(item:*):Boolean {
-        _controller.load(new PlaylistItem(item));
-        _controller.play();
-        return true;
-    }
-
-    protected function setupPlayer(config:Object):void {
-        var commands:Array = config.commands as Array;
-        delete config.commands;
-
-        _model.setConfig(config);
-
-        for (var i:uint = 0; i < commands.length; i++) {
-            var args:Array = commands[i] as Array;
-            var name:String = args.shift() as String;
-            var fn:Function = this[name] as Function;
-            if (!fn) {
-                throw new Error('unknown command:', name);
-            }
-            fn.apply(this, args);
-        }
-    }
-
-    protected function stretch(stretch:String = null):void {
-        _model.stretching = stretch;
-    }
-
-    protected function newModel(config:PlayerConfig):Model {
-        return new Model(config);
-    }
-
-    protected function newView(model:Model):View {
-        return new View(model);
-    }
-
-    protected function newController(model:Model, view:View):Controller {
-        return new Controller(this, model, view);
-    }
-
-    protected function playerReady(evt:PlayerEvent):void {
-        // Only handle Setup Events once
-        _controller.removeEventListener(PlayerEvent.JWPLAYER_READY, playerReady);
-        _controller.removeEventListener(PlayerEvent.JWPLAYER_SETUP_ERROR, setupError);
-
-        // Forward all MVC events
-        _model.addGlobalListener(globalHandler);
-        _controller.addGlobalListener(globalHandler);
-        _view.addEventListener(ErrorEvent.ERROR, globalHandler);
-
-        // listen to JavaScript for player commands
-        SwfEventRouter
-                .on('setup', setupPlayer)
-                .on('load', load)
-                .on('play', play)
-                .on('pause', pause)
-                .on('stop', stop)
-                .on('seek', seek)
-                .on('fullscreen', fullscreen)
-                .on('mute', mute)
-                .on('volume', volume)
-<<<<<<< HEAD
-                .on('stretch', stretch);
-
-        this.mouseEnabled = true;
-        this.mouseChildren = false;
-        this.buttonMode = true;
-        this.stage.addEventListener(MouseEvent.CLICK, function(e:MouseEvent):void {
-            SwfEventRouter.triggerJsEvent('click', e);
-        });
-=======
-                .on('config', setConfig)
-                .on('stretch', stretching);
->>>>>>> 924391e0
-
-        // Send ready event to browser
-        SwfEventRouter.triggerJsEvent('ready');
-    }
-
-
-    protected function globalHandler(event:Event):void {
-        // forward event to JavaScript
-        SwfEventRouter.triggerJsEvent(event.type, event);
-        // forward event to Flash plugins
-        dispatchEvent(event);
-    }
-
-    protected function setupError(evt:PlayerEvent):void {
-        // Only handle Setup Events once
-        _controller.removeEventListener(PlayerEvent.JWPLAYER_READY, playerReady);
-        _controller.removeEventListener(PlayerEvent.JWPLAYER_SETUP_ERROR, setupError);
-
-        // Send Setup Error to browser
-        SwfEventRouter.error(0, evt.message);
-    }
-
-    protected function _captionsChanged(evt:CaptionsEvent):void {
-        if (_model.media) {
-            _model.media.currentSubtitlesTrack = evt.currentTrack - 1;
-        }
-    }
-
-    protected function _captionsList(evt:CaptionsEvent):void {
-        if (_model.media) {
-            _model.media.currentSubtitlesTrack = evt.currentTrack - 1;
-        }
-    }
-}
+﻿package com.longtailvideo.jwplayer.player {
+import com.longtailvideo.jwplayer.controller.Controller;
+import com.longtailvideo.jwplayer.events.CaptionsEvent;
+import com.longtailvideo.jwplayer.events.PlayerEvent;
+import com.longtailvideo.jwplayer.model.Model;
+import com.longtailvideo.jwplayer.model.PlayerConfig;
+import com.longtailvideo.jwplayer.model.PlaylistItem;
+import com.longtailvideo.jwplayer.plugins.IPlugin;
+import com.longtailvideo.jwplayer.utils.RootReference;
+import com.longtailvideo.jwplayer.view.View;
+
+import flash.display.Sprite;
+import flash.events.ErrorEvent;
+import flash.events.Event;
+import flash.events.MouseEvent;
+import flash.geom.Rectangle;
+import flash.system.Security;
+
+[SWF(width="640", height="360", frameRate="60", backgroundColor="#000000")]
+
+// TODO: extend BasePlayer which implements IPlayer, so main class just does Setup
+public class Player extends Sprite implements IPlayer {
+
+    protected var _config:PlayerConfig;
+    protected var _model:Model;
+    protected var _view:View;
+    protected var _controller:Controller;
+
+    public function Player() {
+        Security.allowDomain("*");
+
+        RootReference.init(this);
+        this.addEventListener(Event.ADDED_TO_STAGE, stageReady);
+        this.tabEnabled = false;
+        this.tabChildren = false;
+        this.focusRect = false;
+        this.mouseEnabled = false;
+        this.mouseChildren = false;
+
+        _config = new PlayerConfig();
+
+        _model = newModel(_config);
+
+        _view = newView(_model);
+        _view.addEventListener(CaptionsEvent.JWPLAYER_CAPTIONS_CHANGED, _captionsChanged);
+        _view.addEventListener(CaptionsEvent.JWPLAYER_CAPTIONS_LIST, _captionsList);
+
+        _controller = newController(_model, _view);
+        _controller.addEventListener(PlayerEvent.JWPLAYER_READY, playerReady, false, -1);
+        _controller.addEventListener(PlayerEvent.JWPLAYER_SETUP_ERROR, setupError, false, -1);
+
+        _controller.setupPlayer();
+    }
+
+    private function stageReady(e:Event):void {
+        this.removeEventListener(Event.ADDED_TO_STAGE, stageReady);
+        RootReference.init(this);
+        _view.setupView();
+    }
+
+    public function get version():String {
+        return PlayerVersion.version;
+    }
+
+    public function get state():String {
+        return _model.state;
+    }
+
+    public function get locked():Boolean {
+        return _controller.locking;
+    }
+
+    public function lock(target:IPlugin, callback:Function):void {
+        _controller.lockPlayback(target, callback);
+    }
+
+    public function unlock(target:IPlugin):Boolean {
+        return _controller.unlockPlayback(target);
+    }
+
+    public function volume(volume:Number):Boolean {
+        return _controller.setVolume(volume);
+    }
+
+    public function mute(state:Boolean):void {
+        _controller.mute(state);
+    }
+
+    public function play():Boolean {
+        return _controller.play();
+    }
+
+    public function pause():Boolean {
+        return _controller.pause();
+    }
+
+    public function stop():Boolean {
+        return _controller.stop();
+    }
+
+    public function seek(position:Number):Boolean {
+        return _controller.seek(position);
+    }
+
+    public function redraw():Boolean {
+        return _controller.redraw();
+    }
+
+    public function fullscreen(on:Boolean):void {
+        _controller.fullscreen(on);
+    }
+
+    public function setupInstream(target:IPlugin):IInstreamPlayer {
+        return new InstreamPlayer(target, _model, _view, _controller);
+    }
+
+    public function getAudioTracks():Array {
+        return _model.media ? _model.media.audioTracks : null;
+    }
+
+    public function getCurrentAudioTrack():Number {
+        return _model.media ? _model.media.currentAudioTrack : NaN;
+    }
+
+    public function setCurrentAudioTrack(index:Number):void {
+        if (_model.media) _model.media.currentAudioTrack = index;
+    }
+
+    public function getQualityLevels():Array {
+        return _model.media ? _model.media.qualityLevels : null;
+    }
+
+    public function getCurrentQuality():Number {
+        return _model.media ? _model.media.currentQuality : NaN;
+    }
+
+    public function setCurrentQuality(index:Number):void {
+        if (_model.media) _model.media.currentQuality = index;
+    }
+
+    public function getCaptionsList():Array {
+        return [];
+    }
+
+    public function getCurrentCaptions():Number {
+        return 0;
+    }
+
+    public function setCurrentCaptions(index:Number):void {
+
+    }
+
+    public function getSafeRegion():Rectangle {
+        return _view.getBounds(RootReference.root);
+    }
+
+    public function load(item:*):Boolean {
+        _controller.load(new PlaylistItem(item));
+        _controller.play();
+        return true;
+    }
+
+    protected function setupPlayer(config:Object):void {
+        var commands:Array = config.commands as Array;
+        delete config.commands;
+
+        _model.setConfig(config);
+
+        for (var i:uint = 0; i < commands.length; i++) {
+            var args:Array = commands[i] as Array;
+            var name:String = args.shift() as String;
+            var fn:Function = this[name] as Function;
+            if (!fn) {
+                throw new Error('unknown command:', name);
+            }
+            fn.apply(this, args);
+        }
+    }
+
+    protected function stretch(stretch:String = null):void {
+        _model.stretching = stretch;
+    }
+
+    protected function newModel(config:PlayerConfig):Model {
+        return new Model(config);
+    }
+
+    protected function newView(model:Model):View {
+        return new View(model);
+    }
+
+    protected function newController(model:Model, view:View):Controller {
+        return new Controller(this, model, view);
+    }
+
+    protected function playerReady(evt:PlayerEvent):void {
+        // Only handle Setup Events once
+        _controller.removeEventListener(PlayerEvent.JWPLAYER_READY, playerReady);
+        _controller.removeEventListener(PlayerEvent.JWPLAYER_SETUP_ERROR, setupError);
+
+        // Forward all MVC events
+        _model.addGlobalListener(globalHandler);
+        _controller.addGlobalListener(globalHandler);
+        _view.addEventListener(ErrorEvent.ERROR, globalHandler);
+
+        // listen to JavaScript for player commands
+        SwfEventRouter
+                .on('setup', setupPlayer)
+                .on('load', load)
+                .on('play', play)
+                .on('pause', pause)
+                .on('stop', stop)
+                .on('seek', seek)
+                .on('fullscreen', fullscreen)
+                .on('mute', mute)
+                .on('volume', volume)
+                .on('stretch', stretch);
+
+        // Send ready event to browser
+        SwfEventRouter.triggerJsEvent('ready');
+    }
+
+
+    protected function globalHandler(event:Event):void {
+        // forward event to JavaScript
+        SwfEventRouter.triggerJsEvent(event.type, event);
+        // forward event to Flash plugins
+        dispatchEvent(event);
+    }
+
+    protected function setupError(evt:PlayerEvent):void {
+        // Only handle Setup Events once
+        _controller.removeEventListener(PlayerEvent.JWPLAYER_READY, playerReady);
+        _controller.removeEventListener(PlayerEvent.JWPLAYER_SETUP_ERROR, setupError);
+
+        // Send Setup Error to browser
+        SwfEventRouter.error(0, evt.message);
+    }
+
+    protected function _captionsChanged(evt:CaptionsEvent):void {
+        if (_model.media) {
+            _model.media.currentSubtitlesTrack = evt.currentTrack - 1;
+        }
+    }
+
+    protected function _captionsList(evt:CaptionsEvent):void {
+        if (_model.media) {
+            _model.media.currentSubtitlesTrack = evt.currentTrack - 1;
+        }
+    }
+}
 }