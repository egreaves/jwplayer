{
  "name": "jwplayer",
  "version": "6.12.7000",
  "description": "The JW Player is free for non-commerical use. To buy a license for commercial use, please visit \r http://www.jwplayer.com/pricing/",
  "repository": {
    "type": "git",
    "url": "https://github.com/jwplayer/jwplayer.git"
  },
  "homepage": "https://github.com/jwplayer/jwplayer",
  "dependencies": {},
  "devDependencies": {
    "css-loader": "^0.9.1",
    "grunt": "^0.4.5",
    "grunt-cli": "^0.1.13",
<<<<<<< HEAD
    "grunt-autoprefixer": "~0.5.0",
    "load-grunt-tasks": "~0.1.3",
    "grunt-contrib-clean": "^0.5.0",
    "grunt-contrib-concat": "^0.4.0",
=======
    "grunt-contrib-clean": "^0.6.0",
>>>>>>> 8b2588bb
    "grunt-contrib-jshint": "^0.10.0",
    "grunt-contrib-uglify": "^0.7.0",
    "grunt-contrib-watch": "^0.6.1",
<<<<<<< HEAD
    "grunt-text-replace": "^0.3.11",
    "grunt-recess": "~1.0.1"
=======
    "grunt-webpack": "^1.0.8",
    "less-loader": "^2.0.0",
    "load-grunt-tasks": "~2.0.0",
    "raw-loader": "^0.5.1",
    "style-loader": "^0.8.3",
    "webpack": "^1.6.0"
>>>>>>> 8b2588bb
  }
}<|MERGE_RESOLUTION|>--- conflicted
+++ resolved
@@ -12,27 +12,15 @@
     "css-loader": "^0.9.1",
     "grunt": "^0.4.5",
     "grunt-cli": "^0.1.13",
-<<<<<<< HEAD
-    "grunt-autoprefixer": "~0.5.0",
-    "load-grunt-tasks": "~0.1.3",
-    "grunt-contrib-clean": "^0.5.0",
-    "grunt-contrib-concat": "^0.4.0",
-=======
     "grunt-contrib-clean": "^0.6.0",
->>>>>>> 8b2588bb
     "grunt-contrib-jshint": "^0.10.0",
     "grunt-contrib-uglify": "^0.7.0",
     "grunt-contrib-watch": "^0.6.1",
-<<<<<<< HEAD
-    "grunt-text-replace": "^0.3.11",
-    "grunt-recess": "~1.0.1"
-=======
     "grunt-webpack": "^1.0.8",
     "less-loader": "^2.0.0",
     "load-grunt-tasks": "~2.0.0",
     "raw-loader": "^0.5.1",
     "style-loader": "^0.8.3",
     "webpack": "^1.6.0"
->>>>>>> 8b2588bb
   }
 }