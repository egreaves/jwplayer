--- conflicted
+++ resolved
@@ -149,7 +149,6 @@
                             loader: 'style-loader!css-loader!less-loader'
                         },
                         {
-<<<<<<< HEAD
                             test: /\.woff(\?v=\d+\.\d+\.\d+)?$/,
                             loader: 'url?limit=10000&minetype=application/font-woff'
                         },
@@ -164,10 +163,9 @@
                         {
                             test: /\.svg(\?v=\d+\.\d+\.\d+)?$/,
                             loader: 'url?limit=10000&minetype=image/svg+xml'
-=======
+                        }, {
                             test: /\.html$/,
                             loader: 'handlebars-loader'
->>>>>>> 847f9281
                         }
                     ]
                 }
